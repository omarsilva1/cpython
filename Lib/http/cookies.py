--- conflicted
+++ resolved
@@ -442,19 +442,12 @@
     "(?:[^\\"]|\\.)*"                  # Any doublequoted string
     |                                  # or
     \w{3},\s[\w\d\s-]{9,11}\s[\d:]{8}\sGMT  # Special case for "expires" attr
-<<<<<<< HEAD
     |                                  # or
-    """ + _LegalCharsPatt + r"""*      # Any word or empty string
+    [""" + _LegalValueChars + r"""]*      # Any word or empty string
     )                                # End of group 'val'
     )?                             # End of optional value group
     \s*                            # Any number of spaces.
     (\s+|;|$)                      # Ending either at space, semicolon, or EOS.
-=======
-    |                                # or
-    [""" + _LegalValueChars + r"""]*    # Any word or empty string
-    )                              # End of group 'val'
-    \s*;?                          # Probably ending in a semi-colon
->>>>>>> 9bd476ea
     """, re.ASCII)                 # May be removed if safe.
 
 
