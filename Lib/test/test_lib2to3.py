--- conflicted
+++ resolved
@@ -9,13 +9,8 @@
 def suite():
     tests = unittest.TestSuite()
     loader = unittest.TestLoader()
-<<<<<<< HEAD
-    for m in (test_fixers, test_pytree,test_util, test_refactor, test_parser,
+    for m in (test_fixers, test_pytree, test_util, test_refactor, test_parser,
               test_main_):
-=======
-    for m in (test_fixers, test_pytree,test_util, test_refactor,
-              test_parser, test_main_):
->>>>>>> de8c723d
         tests.addTests(loader.loadTestsFromModule(m))
     return tests
 
