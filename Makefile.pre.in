# Top-level Makefile for Python
#
# As distributed, this file is called Makefile.pre.in; it is processed
# into the real Makefile by running the script ./configure, which
# replaces things like @spam@ with values appropriate for your system.
# This means that if you edit Makefile, your changes get lost the next
# time you run the configure script.  Ideally, you can do:
#
#	./configure
#	make
#	make test
#	make install
#
# If you have a previous version of Python installed that you don't
# want to overwrite, you can use "make altinstall" instead of "make
# install".  Refer to the "Installing" section in the README file for
# additional details.
#
# See also the section "Build instructions" in the README file.

# === Variables set by makesetup ===

MODOBJS=        _MODOBJS_
MODLIBS=        _MODLIBS_

# === Variables set by configure
VERSION=	@VERSION@
srcdir=		@srcdir@
VPATH=		@srcdir@

CC=		@CC@
CXX=		@CXX@
MAINCC=		@MAINCC@
LINKCC=		@LINKCC@
AR=		@AR@
RANLIB=		@RANLIB@
SVNVERSION=	@SVNVERSION@
HGVERSION=	@HGVERSION@
HGTAG=		@HGTAG@
HGBRANCH=	@HGBRANCH@

GNULD=          @GNULD@

# Shell used by make (some versions default to the login shell, which is bad)
SHELL=		/bin/sh

# Use this to make a link between python$(VERSION) and python in $(BINDIR)
LN=		@LN@

# Portable install script (configure doesn't always guess right)
INSTALL=	@INSTALL@
INSTALL_PROGRAM=@INSTALL_PROGRAM@
INSTALL_SCRIPT= @INSTALL_SCRIPT@
INSTALL_DATA=	@INSTALL_DATA@
# Shared libraries must be installed with executable mode on some systems;
# rather than figuring out exactly which, we always give them executable mode.
# Also, making them read-only seems to be a good idea...
INSTALL_SHARED= ${INSTALL} -m 555

MAKESETUP=      $(srcdir)/Modules/makesetup

# Compiler options
OPT=		@OPT@
BASECFLAGS=	@BASECFLAGS@
CFLAGS=		$(BASECFLAGS) @CFLAGS@ $(OPT) $(EXTRA_CFLAGS)
# Both CPPFLAGS and LDFLAGS need to contain the shell's value for setup.py to
# be able to build extension modules using the directories specified in the
# environment variables
CPPFLAGS=	-I. -IInclude -I$(srcdir)/Include @CPPFLAGS@
LDFLAGS=	@LDFLAGS@
LDLAST=		@LDLAST@
SGI_ABI=	@SGI_ABI@
CCSHARED=	@CCSHARED@
LINKFORSHARED=	@LINKFORSHARED@
ARFLAGS=	@ARFLAGS@
# Extra C flags added for building the interpreter object files.
CFLAGSFORSHARED=@CFLAGSFORSHARED@
# C flags used for building the interpreter object files
PY_CFLAGS=	$(CFLAGS) $(CPPFLAGS) $(CFLAGSFORSHARED) -DPy_BUILD_CORE


# Machine-dependent subdirectories
MACHDEP=	@MACHDEP@

# Install prefix for architecture-independent files
prefix=		@prefix@

# Install prefix for architecture-dependent files
exec_prefix=	@exec_prefix@

# Install prefix for data files
datarootdir=    @datarootdir@

# Expanded directories
BINDIR=		@bindir@
LIBDIR=		@libdir@
MANDIR=		@mandir@
INCLUDEDIR=	@includedir@
CONFINCLUDEDIR=	$(exec_prefix)/include
SCRIPTDIR=	$(prefix)/lib

# Detailed destination directories
BINLIBDEST=	$(LIBDIR)/python$(VERSION)
LIBDEST=	$(SCRIPTDIR)/python$(VERSION)
INCLUDEPY=	$(INCLUDEDIR)/python$(VERSION)
CONFINCLUDEPY=	$(CONFINCLUDEDIR)/python$(VERSION)
LIBP=		$(LIBDIR)/python$(VERSION)

# Symbols used for using shared libraries
SO=		@SO@
LDSHARED=	@LDSHARED@ $(LDFLAGS)
BLDSHARED=	@BLDSHARED@ $(LDFLAGS)
LDCXXSHARED=	@LDCXXSHARED@
DESTSHARED=	$(BINLIBDEST)/lib-dynload

# Executable suffix (.exe on Windows and Mac OS X)
EXE=		@EXEEXT@
BUILDEXE=	@BUILDEXEEXT@

# Short name and location for Mac OS X Python framework
UNIVERSALSDK=@UNIVERSALSDK@
PYTHONFRAMEWORK=	@PYTHONFRAMEWORK@
PYTHONFRAMEWORKDIR=	@PYTHONFRAMEWORKDIR@
PYTHONFRAMEWORKPREFIX=	@PYTHONFRAMEWORKPREFIX@
PYTHONFRAMEWORKINSTALLDIR= @PYTHONFRAMEWORKINSTALLDIR@
# Deployment target selected during configure, to be checked
# by distutils. The export statement is needed to ensure that the
# deployment target is active during build.
MACOSX_DEPLOYMENT_TARGET=@CONFIGURE_MACOSX_DEPLOYMENT_TARGET@
@EXPORT_MACOSX_DEPLOYMENT_TARGET@export MACOSX_DEPLOYMENT_TARGET

# Options to enable prebinding (for fast startup prior to Mac OS X 10.3)
OTHER_LIBTOOL_OPT=@OTHER_LIBTOOL_OPT@

# Environment to run shared python without installed libraries
RUNSHARED=       @RUNSHARED@

# Modes for directories, executables and data files created by the
# install process.  Default to user-only-writable for all file types.
DIRMODE=	755
EXEMODE=	755
FILEMODE=	644

# configure script arguments
CONFIG_ARGS=	@CONFIG_ARGS@


# Subdirectories with code
SRCDIRS= 	@SRCDIRS@

# Other subdirectories
SUBDIRSTOO=	Include Lib Misc Demo

# Files and directories to be distributed
CONFIGFILES=	configure configure.in acconfig.h pyconfig.h.in Makefile.pre.in
DISTFILES=	README ChangeLog $(CONFIGFILES)
DISTDIRS=	$(SUBDIRS) $(SUBDIRSTOO) Ext-dummy
DIST=		$(DISTFILES) $(DISTDIRS)


LIBRARY=	@LIBRARY@
LDLIBRARY=      @LDLIBRARY@
BLDLIBRARY=     @BLDLIBRARY@
DLLLIBRARY=	@DLLLIBRARY@
LDLIBRARYDIR=   @LDLIBRARYDIR@
INSTSONAME=	@INSTSONAME@


LIBS=		@LIBS@
LIBM=		@LIBM@
LIBC=		@LIBC@
SYSLIBS=	$(LIBM) $(LIBC)
SHLIBS=		@SHLIBS@

THREADOBJ=	@THREADOBJ@
DLINCLDIR=	@DLINCLDIR@
DYNLOADFILE=	@DYNLOADFILE@
MACHDEP_OBJS=	@MACHDEP_OBJS@
LIBOBJDIR=	Python/
LIBOBJS=	@LIBOBJS@
UNICODE_OBJS=   @UNICODE_OBJS@

PYTHON=		python$(EXE)
BUILDPYTHON=	python$(BUILDEXE)

# The task to run while instrument when building the profile-opt target
PROFILE_TASK=	$(srcdir)/Tools/pybench/pybench.py -n 2 --with-gc --with-syscheck
#PROFILE_TASK=	$(srcdir)/Lib/test/regrtest.py

# === Definitions added by makesetup ===


##########################################################################
# Modules
MODULE_OBJS=	\
		Modules/config.o \
		Modules/getpath.o \
		Modules/main.o \
		Modules/gcmodule.o

# Used of signalmodule.o is not available
SIGNAL_OBJS=	@SIGNAL_OBJS@


##########################################################################
# Grammar
GRAMMAR_H=	$(srcdir)/Include/graminit.h
GRAMMAR_C=	$(srcdir)/Python/graminit.c
GRAMMAR_INPUT=	$(srcdir)/Grammar/Grammar


LIBFFI_INCLUDEDIR=	@LIBFFI_INCLUDEDIR@

##########################################################################
# Parser
PGEN=		Parser/pgen$(EXE)

POBJS=		\
		Parser/acceler.o \
		Parser/grammar1.o \
		Parser/listnode.o \
		Parser/node.o \
		Parser/parser.o \
		Parser/parsetok.o \
		Parser/bitset.o \
		Parser/metagrammar.o \
		Parser/firstsets.o \
		Parser/grammar.o \
		Parser/pgen.o

PARSER_OBJS=	$(POBJS) Parser/myreadline.o Parser/tokenizer.o

PGOBJS=		\
		Objects/obmalloc.o \
		Python/mysnprintf.o \
		Python/pyctype.o \
		Parser/tokenizer_pgen.o \
		Parser/printgrammar.o \
		Parser/pgenmain.o

PARSER_HEADERS= \
		Parser/parser.h \
		Parser/tokenizer.h

PGENOBJS=	$(PGENMAIN) $(POBJS) $(PGOBJS)

##########################################################################
# AST
AST_H_DIR=	$(srcdir)/Include
AST_H=		$(AST_H_DIR)/Python-ast.h
AST_C_DIR=	$(srcdir)/Python
AST_C=		$(AST_C_DIR)/Python-ast.c
AST_ASDL=	$(srcdir)/Parser/Python.asdl

ASDLGEN_FILES=	$(srcdir)/Parser/asdl.py $(srcdir)/Parser/asdl_c.py
# XXX Note that a build now requires Python exist before the build starts
ASDLGEN=	$(srcdir)/Parser/asdl_c.py

##########################################################################
# Python
PYTHON_OBJS=	\
		Python/_warnings.o \
		Python/Python-ast.o \
		Python/asdl.o \
		Python/ast.o \
		Python/bltinmodule.o \
		Python/ceval.o \
		Python/compile.o \
		Python/codecs.o \
		Python/errors.o \
		Python/frozen.o \
		Python/frozenmain.o \
		Python/future.o \
		Python/getargs.o \
		Python/getcompiler.o \
		Python/getcopyright.o \
		Python/getplatform.o \
		Python/getversion.o \
		Python/graminit.o \
		Python/import.o \
		Python/importdl.o \
		Python/marshal.o \
		Python/modsupport.o \
		Python/mystrtoul.o \
		Python/mysnprintf.o \
		Python/peephole.o \
		Python/pyarena.o \
		Python/pyctype.o \
		Python/pyfpe.o \
		Python/pymath.o \
		Python/pystate.o \
		Python/pythonrun.o \
                Python/random.o \
		Python/structmember.o \
		Python/symtable.o \
		Python/sysmodule.o \
		Python/traceback.o \
		Python/getopt.o \
		Python/pystrcmp.o \
		Python/pystrtod.o \
		Python/dtoa.o \
		Python/formatter_unicode.o \
		Python/formatter_string.o \
		Python/$(DYNLOADFILE) \
		$(LIBOBJS) \
		$(MACHDEP_OBJS) \
		$(THREADOBJ)


##########################################################################
# Objects
OBJECT_OBJS=	\
		Objects/abstract.o \
		Objects/boolobject.o \
		Objects/bufferobject.o \
		Objects/bytes_methods.o \
		Objects/bytearrayobject.o \
		Objects/capsule.o \
		Objects/cellobject.o \
		Objects/classobject.o \
		Objects/cobject.o \
		Objects/codeobject.o \
		Objects/complexobject.o \
		Objects/descrobject.o \
		Objects/enumobject.o \
		Objects/exceptions.o \
		Objects/genobject.o \
		Objects/fileobject.o \
		Objects/floatobject.o \
		Objects/frameobject.o \
		Objects/funcobject.o \
		Objects/intobject.o \
		Objects/iterobject.o \
		Objects/listobject.o \
		Objects/longobject.o \
		Objects/dictobject.o \
		Objects/memoryobject.o \
		Objects/methodobject.o \
		Objects/moduleobject.o \
		Objects/object.o \
		Objects/obmalloc.o \
		Objects/rangeobject.o \
		Objects/setobject.o \
		Objects/sliceobject.o \
		Objects/stringobject.o \
		Objects/structseq.o \
		Objects/tupleobject.o \
		Objects/typeobject.o \
		Objects/weakrefobject.o \
		$(UNICODE_OBJS)


##########################################################################
# objects that get linked into the Python library
LIBRARY_OBJS=	\
		Modules/getbuildinfo.o \
		$(PARSER_OBJS) \
		$(OBJECT_OBJS) \
		$(PYTHON_OBJS) \
		$(MODULE_OBJS) \
		$(SIGNAL_OBJS) \
		$(MODOBJS)

#########################################################################
# Rules

# Default target
all:		build_all
build_all:	$(BUILDPYTHON) oldsharedmods sharedmods gdbhooks

# Compile a binary with gcc profile guided optimization.
profile-opt:
	@echo "Building with support for profile generation:"
	$(MAKE) clean
	$(MAKE) build_all_generate_profile
	@echo "Running benchmark to generate profile data:"
	$(MAKE) profile-removal
	$(MAKE) run_profile_task
	@echo "Rebuilding with profile guided optimizations:"
	$(MAKE) clean
	$(MAKE) build_all_use_profile

build_all_generate_profile:
	$(MAKE) all CFLAGS="$(CFLAGS) -fprofile-generate" LIBS="$(LIBS) -lgcov"

run_profile_task:
	./$(BUILDPYTHON) $(PROFILE_TASK)

build_all_use_profile:
	$(MAKE) all CFLAGS="$(CFLAGS) -fprofile-use"

coverage:
	@echo "Building with support for coverage checking:"
	$(MAKE) clean
	$(MAKE) all CFLAGS="$(CFLAGS) -O0 -pg -fprofile-arcs -ftest-coverage" LIBS="$(LIBS) -lgcov"


# Build the interpreter
$(BUILDPYTHON):	Modules/python.o $(LIBRARY) $(LDLIBRARY)
		$(LINKCC) $(LDFLAGS) $(LINKFORSHARED) -o $@ \
			Modules/python.o \
			$(BLDLIBRARY) $(LIBS) $(MODLIBS) $(SYSLIBS) $(LDLAST)

platform: $(BUILDPYTHON)
	$(RUNSHARED) ./$(BUILDPYTHON) -E -c 'import sys ; from sysconfig import get_platform ; print get_platform()+"-"+sys.version[0:3]' >platform


# Build the shared modules
sharedmods: $(BUILDPYTHON)
	@case $$MAKEFLAGS in \
	*s*) $(RUNSHARED) CC='$(CC)' LDSHARED='$(BLDSHARED)' OPT='$(OPT)' ./$(BUILDPYTHON) -E $(srcdir)/setup.py -q build;; \
	*) $(RUNSHARED) CC='$(CC)' LDSHARED='$(BLDSHARED)' OPT='$(OPT)' ./$(BUILDPYTHON) -E $(srcdir)/setup.py build;; \
	esac

# Build static library
# avoid long command lines, same as LIBRARY_OBJS
$(LIBRARY): $(LIBRARY_OBJS)
	-rm -f $@
	$(AR) $(ARFLAGS) $@ Modules/getbuildinfo.o
	$(AR) $(ARFLAGS) $@ $(PARSER_OBJS)
	$(AR) $(ARFLAGS) $@ $(OBJECT_OBJS)
	$(AR) $(ARFLAGS) $@ $(PYTHON_OBJS)
	$(AR) $(ARFLAGS) $@ $(MODULE_OBJS) $(SIGNAL_OBJS)
	$(AR) $(ARFLAGS) $@ $(MODOBJS)
	$(RANLIB) $@

libpython$(VERSION).so: $(LIBRARY_OBJS)
	if test $(INSTSONAME) != $(LDLIBRARY); then \
		$(BLDSHARED) -Wl,-h$(INSTSONAME) -o $(INSTSONAME) $(LIBRARY_OBJS) $(MODLIBS) $(SHLIBS) $(LIBC) $(LIBM) $(LDLAST); \
		$(LN) -f $(INSTSONAME) $@; \
	else \
		$(BLDSHARED) -o $@ $(LIBRARY_OBJS) $(MODLIBS) $(SHLIBS) $(LIBC) $(LIBM) $(LDLAST); \
	fi

libpython$(VERSION).dylib: $(LIBRARY_OBJS)
	 $(CC) -dynamiclib -Wl,-single_module $(LDFLAGS) -undefined dynamic_lookup -Wl,-install_name,$(prefix)/lib/libpython$(VERSION).dylib -Wl,-compatibility_version,$(VERSION) -Wl,-current_version,$(VERSION) -o $@ $(LIBRARY_OBJS) $(SHLIBS) $(LIBC) $(LIBM) $(LDLAST); \
		 

libpython$(VERSION).sl: $(LIBRARY_OBJS)
	$(LDSHARED) -o $@ $(LIBRARY_OBJS) $(MODLIBS) $(SHLIBS) $(LIBC) $(LIBM) $(LDLAST)

# Copy up the gdb python hooks into a position where they can be automatically
# loaded by gdb during Lib/test/test_gdb.py
#
# Distributors are likely to want to install this somewhere else e.g. relative
# to the stripped DWARF data for the shared library.
gdbhooks: $(BUILDPYTHON)-gdb.py

SRC_GDB_HOOKS=$(srcdir)/Tools/gdb/libpython.py
$(BUILDPYTHON)-gdb.py: $(SRC_GDB_HOOKS)
	$(INSTALL_DATA) $(SRC_GDB_HOOKS) $(BUILDPYTHON)-gdb.py

# This rule is here for OPENSTEP/Rhapsody/MacOSX. It builds a temporary
# minimal framework (not including the Lib directory and such) in the current
# directory.
RESSRCDIR=Mac/Resources/framework
$(PYTHONFRAMEWORKDIR)/Versions/$(VERSION)/$(PYTHONFRAMEWORK): \
		$(LIBRARY) \
		$(RESSRCDIR)/Info.plist
	$(INSTALL) -d -m $(DIRMODE) $(PYTHONFRAMEWORKDIR)/Versions/$(VERSION)
	$(CC) -o $(LDLIBRARY) $(LDFLAGS)  -dynamiclib \
		-all_load $(LIBRARY) -Wl,-single_module \
		-install_name $(DESTDIR)$(PYTHONFRAMEWORKINSTALLDIR)/Versions/$(VERSION)/$(PYTHONFRAMEWORK) \
		-compatibility_version $(VERSION) \
		-current_version $(VERSION);
	$(INSTALL) -d -m $(DIRMODE)  \
		$(PYTHONFRAMEWORKDIR)/Versions/$(VERSION)/Resources/English.lproj
	$(INSTALL_DATA) $(RESSRCDIR)/Info.plist \
		$(PYTHONFRAMEWORKDIR)/Versions/$(VERSION)/Resources/Info.plist
	$(LN) -fsn $(VERSION) $(PYTHONFRAMEWORKDIR)/Versions/Current
	$(LN) -fsn Versions/Current/$(PYTHONFRAMEWORK) $(PYTHONFRAMEWORKDIR)/$(PYTHONFRAMEWORK)
	$(LN) -fsn Versions/Current/Headers $(PYTHONFRAMEWORKDIR)/Headers
	$(LN) -fsn Versions/Current/Resources $(PYTHONFRAMEWORKDIR)/Resources

# This rule builds the Cygwin Python DLL and import library if configured
# for a shared core library; otherwise, this rule is a noop.
$(DLLLIBRARY) libpython$(VERSION).dll.a: $(LIBRARY_OBJS)
	if test -n "$(DLLLIBRARY)"; then \
		$(LDSHARED) -Wl,--out-implib=$@ -o $(DLLLIBRARY) $^ \
			$(LIBS) $(MODLIBS) $(SYSLIBS) $(LDLAST); \
	else true; \
	fi


oldsharedmods: $(SHAREDMODS)


Makefile Modules/config.c: Makefile.pre \
				$(srcdir)/Modules/config.c.in \
				$(MAKESETUP) \
				Modules/Setup.config \
				Modules/Setup \
				Modules/Setup.local
	$(SHELL) $(MAKESETUP) -c $(srcdir)/Modules/config.c.in \
				-s Modules \
				Modules/Setup.config \
				Modules/Setup.local \
				Modules/Setup
	@mv config.c Modules
	@echo "The Makefile was updated, you may need to re-run make."


Modules/Setup: $(srcdir)/Modules/Setup.dist
	@if test -f Modules/Setup; then \
		echo "-----------------------------------------------"; \
		echo "Modules/Setup.dist is newer than Modules/Setup;"; \
		echo "check to make sure you have all the updates you"; \
		echo "need in your Modules/Setup file."; \
		echo "Usually, copying Modules/Setup.dist to Modules/Setup will work."; \
		echo "-----------------------------------------------"; \
	fi

############################################################################
# Special rules for object files

Modules/getbuildinfo.o: $(PARSER_OBJS) \
		$(OBJECT_OBJS) \
		$(PYTHON_OBJS) \
		$(MODULE_OBJS) \
		$(SIGNAL_OBJS) \
		$(MODOBJS) \
		$(srcdir)/Modules/getbuildinfo.c
	$(CC) -c $(PY_CFLAGS) \
	      -DSVNVERSION="\"`LC_ALL=C $(SVNVERSION)`\"" \
	      -DHGVERSION="\"`LC_ALL=C $(HGVERSION)`\"" \
	      -DHGTAG="\"`LC_ALL=C $(HGTAG)`\"" \
	      -DHGBRANCH="\"`LC_ALL=C $(HGBRANCH)`\"" \
	      -o $@ $(srcdir)/Modules/getbuildinfo.c

Modules/getpath.o: $(srcdir)/Modules/getpath.c Makefile
	$(CC) -c $(PY_CFLAGS) -DPYTHONPATH='"$(PYTHONPATH)"' \
		-DPREFIX='"$(prefix)"' \
		-DEXEC_PREFIX='"$(exec_prefix)"' \
		-DVERSION='"$(VERSION)"' \
		-DVPATH='"$(VPATH)"' \
		-o $@ $(srcdir)/Modules/getpath.c

Modules/python.o: $(srcdir)/Modules/python.c
	$(MAINCC) -c $(PY_CFLAGS) -o $@ $(srcdir)/Modules/python.c


# Use a stamp file to prevent make -j invoking pgen twice
$(GRAMMAR_H) $(GRAMMAR_C): Parser/pgen.stamp
Parser/pgen.stamp: $(PGEN) $(GRAMMAR_INPUT)
		-@$(INSTALL) -d Include
		$(PGEN) $(GRAMMAR_INPUT) $(GRAMMAR_H) $(GRAMMAR_C)
		-touch Parser/pgen.stamp

$(PGEN):	$(PGENOBJS)
		$(CC) $(OPT) $(LDFLAGS) $(PGENOBJS) $(LIBS) -o $(PGEN)

Parser/grammar.o:	$(srcdir)/Parser/grammar.c \
				$(srcdir)/Include/token.h \
				$(srcdir)/Include/grammar.h
Parser/metagrammar.o:	$(srcdir)/Parser/metagrammar.c

Parser/tokenizer_pgen.o:	$(srcdir)/Parser/tokenizer.c

Parser/pgenmain.o:	$(srcdir)/Include/parsetok.h

$(AST_H): $(AST_ASDL) $(ASDLGEN_FILES)
	$(ASDLGEN) -h $(AST_H_DIR) $(AST_ASDL)

$(AST_C): $(AST_ASDL) $(ASDLGEN_FILES)
	$(ASDLGEN) -c $(AST_C_DIR) $(AST_ASDL)

Python/compile.o Python/symtable.o Python/ast.o: $(GRAMMAR_H) $(AST_H)

Python/getplatform.o: $(srcdir)/Python/getplatform.c
		$(CC) -c $(PY_CFLAGS) -DPLATFORM='"$(MACHDEP)"' -o $@ $(srcdir)/Python/getplatform.c

Python/importdl.o: $(srcdir)/Python/importdl.c
		$(CC) -c $(PY_CFLAGS) -I$(DLINCLDIR) -o $@ $(srcdir)/Python/importdl.c

Objects/unicodectype.o:	$(srcdir)/Objects/unicodectype.c \
				$(srcdir)/Objects/unicodetype_db.h

STRINGLIB_HEADERS= \
		$(srcdir)/Include/bytes_methods.h \
		$(srcdir)/Objects/stringlib/count.h \
		$(srcdir)/Objects/stringlib/ctype.h \
		$(srcdir)/Objects/stringlib/fastsearch.h \
		$(srcdir)/Objects/stringlib/find.h \
		$(srcdir)/Objects/stringlib/formatter.h \
		$(srcdir)/Objects/stringlib/partition.h \
		$(srcdir)/Objects/stringlib/split.h \
		$(srcdir)/Objects/stringlib/stringdefs.h \
		$(srcdir)/Objects/stringlib/string_format.h \
		$(srcdir)/Objects/stringlib/transmogrify.h \
		$(srcdir)/Objects/stringlib/unicodedefs.h \
		$(srcdir)/Objects/stringlib/localeutil.h

Objects/unicodeobject.o: $(srcdir)/Objects/unicodeobject.c \
				$(STRINGLIB_HEADERS)

Objects/bytearrayobject.o: $(srcdir)/Objects/bytearrayobject.c \
				$(STRINGLIB_HEADERS)

Objects/stringobject.o: $(srcdir)/Objects/stringobject.c \
				$(STRINGLIB_HEADERS)

Python/formatter_unicode.o: $(srcdir)/Python/formatter_unicode.c \
				$(STRINGLIB_HEADERS)

Python/formatter_string.o: $(srcdir)/Python/formatter_string.c \
				$(STRINGLIB_HEADERS)

############################################################################
# Header files

PYTHON_HEADERS= \
		Include/Python-ast.h \
		Include/Python.h \
		Include/abstract.h \
		Include/asdl.h \
		Include/ast.h \
		Include/bitset.h \
		Include/boolobject.h \
		Include/bytearrayobject.h \
		Include/bytes_methods.h \
		Include/bytesobject.h \
		Include/bufferobject.h \
		Include/cellobject.h \
		Include/ceval.h \
		Include/classobject.h \
		Include/cobject.h \
		Include/code.h \
		Include/codecs.h \
		Include/compile.h \
		Include/complexobject.h \
		Include/descrobject.h \
		Include/dictobject.h \
		Include/dtoa.h \
		Include/enumobject.h \
		Include/errcode.h \
		Include/eval.h \
		Include/fileobject.h \
		Include/floatobject.h \
		Include/frameobject.h \
		Include/funcobject.h \
		Include/genobject.h \
		Include/import.h \
		Include/intobject.h \
		Include/intrcheck.h \
		Include/iterobject.h \
		Include/listobject.h \
		Include/longintrepr.h \
		Include/longobject.h \
		Include/marshal.h \
		Include/memoryobject.h \
		Include/metagrammar.h \
		Include/methodobject.h \
		Include/modsupport.h \
		Include/moduleobject.h \
		Include/node.h \
		Include/object.h \
		Include/objimpl.h \
		Include/opcode.h \
		Include/osdefs.h \
		Include/parsetok.h \
		Include/patchlevel.h \
		Include/pgen.h \
		Include/pgenheaders.h \
		Include/pyarena.h \
		Include/pycapsule.h \
		Include/pyctype.h \
		Include/pydebug.h \
		Include/pyerrors.h \
		Include/pyfpe.h \
		Include/pymath.h \
		Include/pygetopt.h \
		Include/pymem.h \
		Include/pyport.h \
		Include/pystate.h \
		Include/pystrcmp.h \
		Include/pystrtod.h \
		Include/pythonrun.h \
		Include/pythread.h \
		Include/rangeobject.h \
		Include/setobject.h \
		Include/sliceobject.h \
		Include/stringobject.h \
		Include/structmember.h \
		Include/structseq.h \
		Include/symtable.h \
		Include/sysmodule.h \
		Include/traceback.h \
		Include/tupleobject.h \
		Include/ucnhash.h \
		Include/unicodeobject.h \
		Include/warnings.h \
		Include/weakrefobject.h \
		pyconfig.h \
		$(PARSER_HEADERS)

$(LIBRARY_OBJS) $(MODOBJS) Modules/python.o: $(PYTHON_HEADERS)


######################################################################

# Test the interpreter (twice, once without .pyc files, once with)
# In the past, we've had problems where bugs in the marshalling or
# elsewhere caused bytecode read from .pyc files to behave differently
# than bytecode generated directly from a .py source file.  Sometimes
# the bytecode read from a .pyc file had the bug, sometimes the directly
# generated bytecode.  This is sometimes a very shy bug needing a lot of
# sample data.

TESTOPTS=	-l $(EXTRATESTOPTS)
TESTPROG=	$(srcdir)/Lib/test/regrtest.py
TESTPYTHON=	$(RUNSHARED) ./$(BUILDPYTHON) -Wd -3 -E -tt $(TESTPYTHONOPTS)
test:		all platform
		-find $(srcdir)/Lib -name '*.py[co]' -print | xargs rm -f
		-$(TESTPYTHON) $(TESTPROG) $(TESTOPTS)
		$(TESTPYTHON) $(TESTPROG) $(TESTOPTS)

testall:	all platform
		-find $(srcdir)/Lib -name '*.py[co]' -print | xargs rm -f
		$(TESTPYTHON) $(srcdir)/Lib/compileall.py
		-find $(srcdir)/Lib -name '*.py[co]' -print | xargs rm -f
		-$(TESTPYTHON) $(TESTPROG) -uall $(TESTOPTS)
		$(TESTPYTHON) $(TESTPROG) -uall $(TESTOPTS)

#  Run the unitests for both architectures in a Universal build on OSX
#  Must be run on an Intel box.
testuniversal:	all platform
		if [ `arch` != 'i386' ];then \
			echo "This can only be used on OSX/i386" ;\
			exit 1 ;\
		fi
		-find $(srcdir)/Lib -name '*.py[co]' -print | xargs rm -f
		-$(TESTPYTHON) $(TESTPROG) -uall $(TESTOPTS)
		$(TESTPYTHON) $(TESTPROG) -uall $(TESTOPTS)
		$(RUNSHARED) /usr/libexec/oah/translate ./$(BUILDPYTHON) -E -tt $(TESTPROG) -uall $(TESTOPTS)


# Like testall, but with a single pass only
# run an optional script to include some information about the build environment
buildbottest:	all platform
		-@if which pybuildbot.identify >/dev/null 2>&1; then \
			pybuildbot.identify "CC='$(CC)'" "CXX='$(CXX)'"; \
		fi
<<<<<<< HEAD
		$(TESTPYTHON) $(TESTPROG) -uall -rwW $(TESTOPTS)
=======
		$(TESTPYTHON) -R $(TESTPROG) -uall -rw $(TESTOPTS)
>>>>>>> b19fb246

QUICKTESTOPTS=	$(TESTOPTS) -x test_subprocess test_io test_lib2to3 \
		test_multibytecodec test_urllib2_localnet test_itertools \
		test_multiprocessing test_mailbox test_socket test_poll \
		test_select test_zipfile
quicktest:	all platform
		-find $(srcdir)/Lib -name '*.py[co]' -print | xargs rm -f
		-$(TESTPYTHON) $(TESTPROG) $(QUICKTESTOPTS)
		$(TESTPYTHON) $(TESTPROG) $(QUICKTESTOPTS)

MEMTESTOPTS=    $(QUICKTESTOPTS) -x test_dl test___all__ test_fork1 \
		test_longexp
memtest:	all platform
		-rm -f $(srcdir)/Lib/test/*.py[co]
		-$(TESTPYTHON) $(TESTPROG) $(MEMTESTOPTS)
		$(TESTPYTHON) $(TESTPROG) $(MEMTESTOPTS)

# Install everything
install:	@FRAMEWORKINSTALLFIRST@ altinstall bininstall maninstall @FRAMEWORKINSTALLLAST@

# Install almost everything without disturbing previous versions
altinstall:	@FRAMEWORKALTINSTALLFIRST@ altbininstall libinstall inclinstall libainstall \
                sharedinstall oldsharedinstall @FRAMEWORKALTINSTALLLAST@

# Install shared libraries enabled by Setup
DESTDIRS=	$(exec_prefix) $(LIBDIR) $(BINLIBDEST) $(DESTSHARED)

oldsharedinstall: $(DESTSHARED) $(SHAREDMODS)
		@for i in X $(SHAREDMODS); do \
		  if test $$i != X; then \
		    echo $(INSTALL_SHARED) $$i $(DESTSHARED)/`basename $$i`; \
		    $(INSTALL_SHARED) $$i $(DESTDIR)$(DESTSHARED)/`basename $$i`; \
		  fi; \
		done

$(DESTSHARED):
		@for i in $(DESTDIRS); \
		do \
			if test ! -d $(DESTDIR)$$i; then \
				echo "Creating directory $$i"; \
				$(INSTALL) -d -m $(DIRMODE) $(DESTDIR)$$i; \
			else    true; \
			fi; \
		done


# Install the interpreter by creating a symlink chain:
#  $(PYTHON) -> python2 -> python$(VERSION))
# Also create equivalent chains for other installed files
bininstall:	altbininstall
	-if test -f $(DESTDIR)$(BINDIR)/$(PYTHON) -o -h $(DESTDIR)$(BINDIR)/$(PYTHON); \
	then rm -f $(DESTDIR)$(BINDIR)/$(PYTHON); \
	else true; \
	fi
	(cd $(DESTDIR)$(BINDIR); $(LN) -s python2$(EXE) $(PYTHON))
	-rm -f $(DESTDIR)$(BINDIR)/python2$(EXE)
	(cd $(DESTDIR)$(BINDIR); $(LN) -s python$(VERSION)$(EXE) python2$(EXE))
	-rm -f $(DESTDIR)$(BINDIR)/python2-config
	(cd $(DESTDIR)$(BINDIR); $(LN) -s python$(VERSION)-config python2-config)
	-rm -f $(DESTDIR)$(BINDIR)/python-config
	(cd $(DESTDIR)$(BINDIR); $(LN) -s python2-config python-config)
	-test -d $(DESTDIR)$(LIBPC) || $(INSTALL) -d -m $(DIRMODE) $(DESTDIR)$(LIBPC)
	-rm -f $(DESTDIR)$(LIBPC)/python2.pc
	(cd $(DESTDIR)$(LIBPC); $(LN) -s python-$(VERSION).pc python2.pc)
	-rm -f $(DESTDIR)$(LIBPC)/python.pc
	(cd $(DESTDIR)$(LIBPC); $(LN) -s python2.pc python.pc)

# Install the interpreter with $(VERSION) affixed
# This goes into $(exec_prefix)
altbininstall:	$(BUILDPYTHON)
	@for i in $(BINDIR) $(LIBDIR); \
	do \
		if test ! -d $(DESTDIR)$$i; then \
			echo "Creating directory $$i"; \
			$(INSTALL) -d -m $(DIRMODE) $(DESTDIR)$$i; \
		else	true; \
		fi; \
	done
	$(INSTALL_PROGRAM) $(BUILDPYTHON) $(DESTDIR)$(BINDIR)/python$(VERSION)$(EXE)
	if test -f $(LDLIBRARY); then \
		if test -n "$(DLLLIBRARY)" ; then \
			$(INSTALL_SHARED) $(DLLLIBRARY) $(DESTDIR)$(BINDIR); \
		else \
			$(INSTALL_SHARED) $(LDLIBRARY) $(DESTDIR)$(LIBDIR)/$(INSTSONAME); \
			if test $(LDLIBRARY) != $(INSTSONAME); then \
				(cd $(DESTDIR)$(LIBDIR); $(LN) -sf $(INSTSONAME) $(LDLIBRARY)) \
			fi \
		fi; \
	else	true; \
	fi

# Install the manual page
maninstall:
	@for i in $(MANDIR) $(MANDIR)/man1; \
	do \
		if test ! -d $(DESTDIR)$$i; then \
			echo "Creating directory $$i"; \
			$(INSTALL) -d -m $(DIRMODE) $(DESTDIR)$$i; \
		else	true; \
		fi; \
	done
	$(INSTALL_DATA) $(srcdir)/Misc/python.man \
		$(DESTDIR)$(MANDIR)/man1/python$(VERSION).1

# Install the library
PLATDIR=	plat-$(MACHDEP)
EXTRAPLATDIR= @EXTRAPLATDIR@
EXTRAMACHDEPPATH=@EXTRAMACHDEPPATH@
MACHDEPS=	$(PLATDIR) $(EXTRAPLATDIR)
XMLLIBSUBDIRS=  xml xml/dom xml/etree xml/parsers xml/sax
PLATMACDIRS= plat-mac plat-mac/Carbon plat-mac/lib-scriptpackages \
	plat-mac/lib-scriptpackages/_builtinSuites \
	plat-mac/lib-scriptpackages/CodeWarrior \
	plat-mac/lib-scriptpackages/Explorer \
	plat-mac/lib-scriptpackages/Finder \
	plat-mac/lib-scriptpackages/Netscape \
	plat-mac/lib-scriptpackages/StdSuites \
	plat-mac/lib-scriptpackages/SystemEvents \
	plat-mac/lib-scriptpackages/Terminal 
PLATMACPATH=:plat-mac:plat-mac/lib-scriptpackages
LIBSUBDIRS=	lib-tk lib-tk/test lib-tk/test/test_tkinter \
		lib-tk/test/test_ttk site-packages test test/data \
		test/cjkencodings test/decimaltestdata test/xmltestdata test/subprocessdata \
		test/tracedmodules \
		encodings compiler hotshot \
		email email/mime email/test email/test/data \
		json json/tests \
		sqlite3 sqlite3/test \
		logging bsddb bsddb/test csv importlib wsgiref \
		lib2to3 lib2to3/fixes lib2to3/pgen2 lib2to3/tests \
		lib2to3/tests/data lib2to3/tests/data/fixers lib2to3/tests/data/fixers/myfixes \
		ctypes ctypes/test ctypes/macholib idlelib idlelib/Icons \
		distutils distutils/command distutils/tests $(XMLLIBSUBDIRS) \
		multiprocessing multiprocessing/dummy \
		unittest unittest/test \
		lib-old \
		curses pydoc_data $(MACHDEPS)
libinstall:	build_all $(srcdir)/Lib/$(PLATDIR) $(srcdir)/Modules/xxmodule.c
	@for i in $(SCRIPTDIR) $(LIBDEST); \
	do \
		if test ! -d $(DESTDIR)$$i; then \
			echo "Creating directory $$i"; \
			$(INSTALL) -d -m $(DIRMODE) $(DESTDIR)$$i; \
		else	true; \
		fi; \
	done
	@for d in $(LIBSUBDIRS); \
	do \
		a=$(srcdir)/Lib/$$d; \
		if test ! -d $$a; then continue; else true; fi; \
		b=$(LIBDEST)/$$d; \
		if test ! -d $(DESTDIR)$$b; then \
			echo "Creating directory $$b"; \
			$(INSTALL) -d -m $(DIRMODE) $(DESTDIR)$$b; \
		else	true; \
		fi; \
	done
	@for i in $(srcdir)/Lib/*.py $(srcdir)/Lib/*.doc $(srcdir)/Lib/*.egg-info ; \
	do \
		if test -x $$i; then \
			$(INSTALL_SCRIPT) $$i $(DESTDIR)$(LIBDEST); \
			echo $(INSTALL_SCRIPT) $$i $(LIBDEST); \
		else \
			$(INSTALL_DATA) $$i $(DESTDIR)$(LIBDEST); \
			echo $(INSTALL_DATA) $$i $(LIBDEST); \
		fi; \
	done
	@for d in $(LIBSUBDIRS); \
	do \
		a=$(srcdir)/Lib/$$d; \
		if test ! -d $$a; then continue; else true; fi; \
		if test `ls $$a | wc -l` -lt 1; then continue; fi; \
		b=$(LIBDEST)/$$d; \
		for i in $$a/*; \
		do \
			case $$i in \
			*CVS) ;; \
			*.py[co]) ;; \
			*.orig) ;; \
			*~) ;; \
			*) \
				if test -d $$i; then continue; fi; \
				if test -x $$i; then \
				    echo $(INSTALL_SCRIPT) $$i $$b; \
				    $(INSTALL_SCRIPT) $$i $(DESTDIR)$$b; \
				else \
				    echo $(INSTALL_DATA) $$i $$b; \
				    $(INSTALL_DATA) $$i $(DESTDIR)$$b; \
				fi;; \
			esac; \
		done; \
	done
	$(INSTALL_DATA) $(srcdir)/LICENSE $(DESTDIR)$(LIBDEST)/LICENSE.txt
	if test -d $(DESTDIR)$(LIBDEST)/distutils/tests; then \
		$(INSTALL_DATA) $(srcdir)/Modules/xxmodule.c \
			$(DESTDIR)$(LIBDEST)/distutils/tests ; \
	fi
	PYTHONPATH=$(DESTDIR)$(LIBDEST)  $(RUNSHARED) \
		./$(BUILDPYTHON) -Wi -tt $(DESTDIR)$(LIBDEST)/compileall.py \
		-d $(LIBDEST) -f \
		-x 'bad_coding|badsyntax|site-packages|lib2to3/tests/data' \
		$(DESTDIR)$(LIBDEST)
	PYTHONPATH=$(DESTDIR)$(LIBDEST) $(RUNSHARED) \
		./$(BUILDPYTHON) -Wi -tt -O $(DESTDIR)$(LIBDEST)/compileall.py \
		-d $(LIBDEST) -f \
		-x 'bad_coding|badsyntax|site-packages|lib2to3/tests/data' \
		$(DESTDIR)$(LIBDEST)
	-PYTHONPATH=$(DESTDIR)$(LIBDEST)  $(RUNSHARED) \
		./$(BUILDPYTHON) -Wi -t $(DESTDIR)$(LIBDEST)/compileall.py \
		-d $(LIBDEST)/site-packages -f \
		-x badsyntax $(DESTDIR)$(LIBDEST)/site-packages
	-PYTHONPATH=$(DESTDIR)$(LIBDEST) $(RUNSHARED) \
		./$(BUILDPYTHON) -Wi -t -O $(DESTDIR)$(LIBDEST)/compileall.py \
		-d $(LIBDEST)/site-packages -f \
		-x badsyntax $(DESTDIR)$(LIBDEST)/site-packages
	-PYTHONPATH=$(DESTDIR)$(LIBDEST) $(RUNSHARED) \
		./$(BUILDPYTHON) -Wi -t -c "import lib2to3.pygram, lib2to3.patcomp;lib2to3.patcomp.PatternCompiler()"

# Create the PLATDIR source directory, if one wasn't distributed..
$(srcdir)/Lib/$(PLATDIR):
	mkdir $(srcdir)/Lib/$(PLATDIR)
	cp $(srcdir)/Lib/plat-generic/regen $(srcdir)/Lib/$(PLATDIR)/regen
	export PATH; PATH="`pwd`:$$PATH"; \
	export PYTHONPATH; PYTHONPATH="`pwd`/Lib"; \
	export DYLD_FRAMEWORK_PATH; DYLD_FRAMEWORK_PATH="`pwd`"; \
	export EXE; EXE="$(BUILDEXE)"; \
	cd $(srcdir)/Lib/$(PLATDIR); $(RUNSHARED) ./regen

python-config: $(srcdir)/Misc/python-config.in
	# Substitution happens here, as the completely-expanded BINDIR
	# is not available in configure
	sed -e "s,@EXENAME@,$(BINDIR)/python$(VERSION)$(EXE)," < $(srcdir)/Misc/python-config.in >python-config

# Install the include files
INCLDIRSTOMAKE=$(INCLUDEDIR) $(CONFINCLUDEDIR) $(INCLUDEPY) $(CONFINCLUDEPY)
inclinstall:
	@for i in $(INCLDIRSTOMAKE); \
	do \
		if test ! -d $(DESTDIR)$$i; then \
			echo "Creating directory $$i"; \
			$(INSTALL) -d -m $(DIRMODE) $(DESTDIR)$$i; \
		else	true; \
		fi; \
	done
	@for i in $(srcdir)/Include/*.h; \
	do \
		echo $(INSTALL_DATA) $$i $(INCLUDEPY); \
		$(INSTALL_DATA) $$i $(DESTDIR)$(INCLUDEPY); \
	done
	$(INSTALL_DATA) pyconfig.h $(DESTDIR)$(CONFINCLUDEPY)/pyconfig.h

# Install the library and miscellaneous stuff needed for extending/embedding
# This goes into $(exec_prefix)
LIBPL=		$(LIBP)/config

# pkgconfig directory
LIBPC=		$(LIBDIR)/pkgconfig

libainstall:	all python-config
	@for i in $(LIBDIR) $(LIBP) $(LIBPL) $(LIBPC); \
	do \
		if test ! -d $(DESTDIR)$$i; then \
			echo "Creating directory $$i"; \
			$(INSTALL) -d -m $(DIRMODE) $(DESTDIR)$$i; \
		else	true; \
		fi; \
	done
	@if test -d $(LIBRARY); then :; else \
		if test "$(PYTHONFRAMEWORKDIR)" = no-framework; then \
			if test "$(SO)" = .dll; then \
				$(INSTALL_DATA) $(LDLIBRARY) $(DESTDIR)$(LIBPL) ; \
			else \
				$(INSTALL_DATA) $(LIBRARY) $(DESTDIR)$(LIBPL)/$(LIBRARY) ; \
				$(RANLIB) $(DESTDIR)$(LIBPL)/$(LIBRARY) ; \
			fi; \
		else \
			echo Skip install of $(LIBRARY) - use make frameworkinstall; \
		fi; \
	fi
	$(INSTALL_DATA) Modules/config.c $(DESTDIR)$(LIBPL)/config.c
	$(INSTALL_DATA) Modules/python.o $(DESTDIR)$(LIBPL)/python.o
	$(INSTALL_DATA) $(srcdir)/Modules/config.c.in $(DESTDIR)$(LIBPL)/config.c.in
	$(INSTALL_DATA) Makefile $(DESTDIR)$(LIBPL)/Makefile
	$(INSTALL_DATA) Modules/Setup $(DESTDIR)$(LIBPL)/Setup
	$(INSTALL_DATA) Modules/Setup.local $(DESTDIR)$(LIBPL)/Setup.local
	$(INSTALL_DATA) Modules/Setup.config $(DESTDIR)$(LIBPL)/Setup.config
	$(INSTALL_DATA) Misc/python.pc $(DESTDIR)$(LIBPC)/python-$(VERSION).pc
	$(INSTALL_SCRIPT) $(srcdir)/Modules/makesetup $(DESTDIR)$(LIBPL)/makesetup
	$(INSTALL_SCRIPT) $(srcdir)/install-sh $(DESTDIR)$(LIBPL)/install-sh
	$(INSTALL_SCRIPT) python-config $(DESTDIR)$(BINDIR)/python$(VERSION)-config
	rm python-config
	@if [ -s Modules/python.exp -a \
		"`echo $(MACHDEP) | sed 's/^\(...\).*/\1/'`" = "aix" ]; then \
		echo; echo "Installing support files for building shared extension modules on AIX:"; \
		$(INSTALL_DATA) Modules/python.exp		\
				$(DESTDIR)$(LIBPL)/python.exp;		\
		echo; echo "$(LIBPL)/python.exp";		\
		$(INSTALL_SCRIPT) $(srcdir)/Modules/makexp_aix	\
				$(DESTDIR)$(LIBPL)/makexp_aix;		\
		echo "$(LIBPL)/makexp_aix";			\
		$(INSTALL_SCRIPT) $(srcdir)/Modules/ld_so_aix	\
				$(DESTDIR)$(LIBPL)/ld_so_aix;		\
		echo "$(LIBPL)/ld_so_aix";			\
		echo; echo "See Misc/AIX-NOTES for details.";	\
	else true; \
	fi
	@case "$(MACHDEP)" in beos*) \
		echo; echo "Installing support files for building shared extension modules on BeOS:"; \
		$(INSTALL_DATA) Misc/BeOS-NOTES $(DESTDIR)$(LIBPL)/README;	\
		echo; echo "$(LIBPL)/README";			\
		$(INSTALL_SCRIPT) Modules/ar_beos $(DESTDIR)$(LIBPL)/ar_beos; \
		echo "$(LIBPL)/ar_beos";			\
		$(INSTALL_SCRIPT) Modules/ld_so_beos $(DESTDIR)$(LIBPL)/ld_so_beos; \
		echo "$(LIBPL)/ld_so_beos";			\
		echo; echo "See Misc/BeOS-NOTES for details.";	\
		;; \
	esac

# Install the dynamically loadable modules
# This goes into $(exec_prefix)
sharedinstall: sharedmods
	$(RUNSHARED) ./$(BUILDPYTHON) -E $(srcdir)/setup.py install \
	   	--prefix=$(prefix) \
		--install-scripts=$(BINDIR) \
		--install-platlib=$(DESTSHARED) \
		--root=$(DESTDIR)/

# Here are a couple of targets for MacOSX again, to install a full
# framework-based Python. frameworkinstall installs everything, the
# subtargets install specific parts. Much of the actual work is offloaded to
# the Makefile in Mac
#
#
# This target is here for backward compatiblity, previous versions of Python
# hadn't integrated framework installation in the normal install process.
frameworkinstall: install

# On install, we re-make the framework
# structure in the install location, /Library/Frameworks/ or the argument to
# --enable-framework. If --enable-framework has been specified then we have
# automatically set prefix to the location deep down in the framework, so we
# only have to cater for the structural bits of the framework.

frameworkinstallframework: frameworkinstallstructure install frameworkinstallmaclib

frameworkinstallstructure:	$(LDLIBRARY)
	@if test "$(PYTHONFRAMEWORKDIR)" = no-framework; then \
		echo Not configured with --enable-framework; \
		exit 1; \
	else true; \
	fi
	@for i in $(prefix)/Resources/English.lproj $(prefix)/lib; do\
		if test ! -d $(DESTDIR)$$i; then \
			echo "Creating directory $(DESTDIR)$$i"; \
			$(INSTALL) -d -m $(DIRMODE) $(DESTDIR)$$i; \
		else	true; \
		fi; \
	done
	$(LN) -fsn include/python$(VERSION) $(DESTDIR)$(prefix)/Headers
	sed 's/%VERSION%/'"`$(RUNSHARED) ./$(BUILDPYTHON) -c 'import platform; print platform.python_version()'`"'/g' < $(RESSRCDIR)/Info.plist > $(DESTDIR)$(prefix)/Resources/Info.plist
	$(LN) -fsn $(VERSION) $(DESTDIR)$(PYTHONFRAMEWORKINSTALLDIR)/Versions/Current
	$(LN) -fsn Versions/Current/$(PYTHONFRAMEWORK) $(DESTDIR)$(PYTHONFRAMEWORKINSTALLDIR)/$(PYTHONFRAMEWORK)
	$(LN) -fsn Versions/Current/Headers $(DESTDIR)$(PYTHONFRAMEWORKINSTALLDIR)/Headers
	$(LN) -fsn Versions/Current/Resources $(DESTDIR)$(PYTHONFRAMEWORKINSTALLDIR)/Resources
	$(INSTALL_SHARED) $(LDLIBRARY) $(DESTDIR)$(PYTHONFRAMEWORKPREFIX)/$(LDLIBRARY)

# This installs Mac/Lib into the framework
# Install a number of symlinks to keep software that expects a normal unix
# install (which includes python-config) happy.
frameworkinstallmaclib:
	ln -fs "../../../$(PYTHONFRAMEWORK)" "$(DESTDIR)$(prefix)/lib/python$(VERSION)/config/libpython$(VERSION).a"
	ln -fs "../../../$(PYTHONFRAMEWORK)" "$(DESTDIR)$(prefix)/lib/python$(VERSION)/config/libpython$(VERSION).dylib"
	ln -fs "../$(PYTHONFRAMEWORK)" "$(DESTDIR)$(prefix)/lib/libpython$(VERSION).dylib"
	cd Mac && $(MAKE) installmacsubtree DESTDIR="$(DESTDIR)"

# This installs the IDE, the Launcher and other apps into /Applications
frameworkinstallapps:
	cd Mac && $(MAKE) installapps DESTDIR="$(DESTDIR)"

# This install the unix python and pythonw tools in /usr/local/bin
frameworkinstallunixtools:
	cd Mac && $(MAKE) installunixtools DESTDIR="$(DESTDIR)"

frameworkaltinstallunixtools:
	cd Mac && $(MAKE) altinstallunixtools DESTDIR="$(DESTDIR)"

# This installs the Demos and Tools into the applications directory.
# It is not part of a normal frameworkinstall
frameworkinstallextras:
	cd Mac && $(MAKE) installextras DESTDIR="$(DESTDIR)"

# This installs a few of the useful scripts in Tools/scripts
scriptsinstall:
	SRCDIR=$(srcdir) $(RUNSHARED) \
	./$(BUILDPYTHON) $(srcdir)/Tools/scripts/setup.py install \
	--prefix=$(prefix) \
	--install-scripts=$(BINDIR) \
	--root=$(DESTDIR)/

# Build the toplevel Makefile
Makefile.pre: Makefile.pre.in config.status
	CONFIG_FILES=Makefile.pre CONFIG_HEADERS= $(SHELL) config.status
	$(MAKE) -f Makefile.pre Makefile

# Run the configure script.
config.status:	$(srcdir)/configure
	$(SHELL) $(srcdir)/configure $(CONFIG_ARGS)

.PRECIOUS: config.status $(BUILDPYTHON) Makefile Makefile.pre

# Some make's put the object file in the current directory
.c.o:
	$(CC) -c $(PY_CFLAGS) -o $@ $<

# Run reindent on the library
reindent:
	./$(BUILDPYTHON) $(srcdir)/Tools/scripts/reindent.py -r $(srcdir)/Lib

# Rerun configure with the same options as it was run last time,
# provided the config.status script exists
recheck:
	$(SHELL) config.status --recheck
	$(SHELL) config.status

# Rebuild the configure script from configure.in; also rebuild pyconfig.h.in
autoconf:
	(cd $(srcdir); autoconf)
	(cd $(srcdir); autoheader)

# Create a tags file for vi
tags::
	cd $(srcdir); \
	ctags -w -t Include/*.h; \
	for i in $(SRCDIRS); do ctags -w -t -a $$i/*.[ch]; \
	done; \
	sort -o tags tags

# Create a tags file for GNU Emacs
TAGS::
	cd $(srcdir); \
	etags Include/*.h; \
	for i in $(SRCDIRS); do etags -a $$i/*.[ch]; done

# Sanitation targets -- clean leaves libraries, executables and tags
# files, which clobber removes as well
pycremoval:
	find $(srcdir) -name '*.py[co]' -exec rm -f {} ';'

clean: pycremoval
	find . -name '*.[oa]' -exec rm -f {} ';'
	find . -name '*.s[ol]' -exec rm -f {} ';'
	find . -name '*.so.[0-9]*.[0-9]*' -exec rm -f {} ';'
	find build -name 'fficonfig.h' -exec rm -f {} ';' || true
	find build -name 'fficonfig.py' -exec rm -f {} ';' || true
	-rm -f Lib/lib2to3/*Grammar*.pickle

profile-removal:
	find . -name '*.gc??' -exec rm -f {} ';'

clobber: clean profile-removal
	-rm -f $(BUILDPYTHON) $(PGEN) $(LIBRARY) $(LDLIBRARY) $(DLLLIBRARY) \
		tags TAGS Parser/pgen.stamp \
		config.cache config.log pyconfig.h Modules/config.c
	-rm -rf build platform
	-rm -rf $(PYTHONFRAMEWORKDIR)

# Make things extra clean, before making a distribution:
# remove all generated files, even Makefile[.pre]
# Keep configure and Python-ast.[ch], it's possible they can't be generated
distclean: clobber
	for file in Lib/test/data/* ; do \
	    if test "$$file" != "Lib/test/data/README"; then rm "$$file"; fi; \
	done
	-rm -f core Makefile Makefile.pre config.status \
		Modules/Setup Modules/Setup.local Modules/Setup.config \
		Modules/ld_so_aix Modules/python.exp Misc/python.pc
	-rm -f python*-gdb.py
	find $(srcdir) '(' -name '*.fdc' -o -name '*~' \
			   -o -name '[@,#]*' -o -name '*.old' \
			   -o -name '*.orig' -o -name '*.rej' \
			   -o -name '*.bak' ')' \
			   -exec rm -f {} ';'

# Check for smelly exported symbols (not starting with Py/_Py)
smelly: all
	nm -p $(LIBRARY) | \
		sed -n "/ [TDB] /s/.* //p" | grep -v "^_*Py" | sort -u; \

# Find files with funny names
funny:
	find $(SUBDIRS) $(SUBDIRSTOO) -type d \
		-o -name '*.[chs]' \
		-o -name '*.py' \
		-o -name '*.doc' \
		-o -name '*.sty' \
		-o -name '*.bib' \
		-o -name '*.dat' \
		-o -name '*.el' \
		-o -name '*.fd' \
		-o -name '*.in' \
		-o -name '*.tex' \
		-o -name '*,[vpt]' \
		-o -name 'Setup' \
		-o -name 'Setup.*' \
		-o -name README \
		-o -name Makefile \
		-o -name ChangeLog \
		-o -name Repository \
		-o -name Root \
		-o -name Entries \
		-o -name Tag \
		-o -name tags \
		-o -name TAGS \
		-o -name .cvsignore \
		-o -name MANIFEST \
		-o -print

# Perform some verification checks on any modified files.
patchcheck:
	$(RUNSHARED) ./$(BUILDPYTHON) $(srcdir)/Tools/scripts/patchcheck.py

# Dependencies

Python/thread.o: @THREADHEADERS@

# Declare targets that aren't real files
.PHONY: all build_all sharedmods oldsharedmods test quicktest memtest
.PHONY: install altinstall oldsharedinstall bininstall altbininstall
.PHONY: maninstall libinstall inclinstall libainstall sharedinstall
.PHONY: frameworkinstall frameworkinstallframework frameworkinstallstructure
.PHONY: frameworkinstallmaclib frameworkinstallapps frameworkinstallunixtools
.PHONY: frameworkaltinstallunixtools recheck autoconf clean clobber distclean 
.PHONY: smelly funny patchcheck
.PHONY: gdbhooks

# IF YOU PUT ANYTHING HERE IT WILL GO AWAY<|MERGE_RESOLUTION|>--- conflicted
+++ resolved
@@ -740,11 +740,7 @@
 		-@if which pybuildbot.identify >/dev/null 2>&1; then \
 			pybuildbot.identify "CC='$(CC)'" "CXX='$(CXX)'"; \
 		fi
-<<<<<<< HEAD
-		$(TESTPYTHON) $(TESTPROG) -uall -rwW $(TESTOPTS)
-=======
-		$(TESTPYTHON) -R $(TESTPROG) -uall -rw $(TESTOPTS)
->>>>>>> b19fb246
+		$(TESTPYTHON) -R $(TESTPROG) -uall -rwW $(TESTOPTS)
 
 QUICKTESTOPTS=	$(TESTOPTS) -x test_subprocess test_io test_lib2to3 \
 		test_multibytecodec test_urllib2_localnet test_itertools \
