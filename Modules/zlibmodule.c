/* zlibmodule.c -- gzip-compatible data compression */
/* See http://www.gzip.org/zlib/ */

/* Windows users:  read Python's PCbuild\readme.txt */


#include "Python.h"
#include "structmember.h"
#include "zlib.h"

#ifdef WITH_THREAD
    #include "pythread.h"
    #define ENTER_ZLIB(obj) \
        Py_BEGIN_ALLOW_THREADS; \
        PyThread_acquire_lock((obj)->lock, 1); \
        Py_END_ALLOW_THREADS;
    #define LEAVE_ZLIB(obj) PyThread_release_lock((obj)->lock);
#else
    #define ENTER_ZLIB(obj)
    #define LEAVE_ZLIB(obj)
#endif

/* The following parameters are copied from zutil.h, version 0.95 */
#define DEFLATED   8
#if MAX_MEM_LEVEL >= 8
#  define DEF_MEM_LEVEL 8
#else
#  define DEF_MEM_LEVEL  MAX_MEM_LEVEL
#endif
#define DEF_WBITS MAX_WBITS

/* The output buffer will be increased in chunks of DEFAULTALLOC bytes. */
#define DEFAULTALLOC (16*1024)

static PyTypeObject Comptype;
static PyTypeObject Decomptype;

static PyObject *ZlibError;

typedef struct
{
    PyObject_HEAD
    z_stream zst;
    PyObject *unused_data;
    PyObject *unconsumed_tail;
    char eof;
    int is_initialised;
    PyObject *zdict;
    #ifdef WITH_THREAD
        PyThread_type_lock lock;
    #endif
} compobject;

static void
zlib_error(z_stream zst, int err, char *msg)
{
    const char *zmsg = Z_NULL;
    /* In case of a version mismatch, zst.msg won't be initialized.
       Check for this case first, before looking at zst.msg. */
    if (err == Z_VERSION_ERROR)
        zmsg = "library version mismatch";
    if (zmsg == Z_NULL)
        zmsg = zst.msg;
    if (zmsg == Z_NULL) {
        switch (err) {
        case Z_BUF_ERROR:
            zmsg = "incomplete or truncated stream";
            break;
        case Z_STREAM_ERROR:
            zmsg = "inconsistent stream state";
            break;
        case Z_DATA_ERROR:
            zmsg = "invalid input data";
            break;
        }
    }
    if (zmsg == Z_NULL)
        PyErr_Format(ZlibError, "Error %d %s", err, msg);
    else
        PyErr_Format(ZlibError, "Error %d %s: %.200s", err, msg, zmsg);
}

PyDoc_STRVAR(compressobj__doc__,
"compressobj(level=-1, method=DEFLATED, wbits=15, memlevel=8,\n"
"            strategy=Z_DEFAULT_STRATEGY[, zdict])\n"
" -- Return a compressor object.\n"
"\n"
<<<<<<< HEAD
"level is the compression level (an integer in the range 0-9; default is 6).\n"
"Higher compression levels are slower, but produce smaller results.\n"
"\n"
"method is the compression algorithm. If given, this must be DEFLATED.\n"
"\n"
"wbits is the base two logarithm of the window size (range: 8..15).\n"
"\n"
"memlevel controls the amount of memory used for internal compression state.\n"
"Valid values range from 1 to 9. Higher values result in higher memory usage,\n"
"faster compression, and smaller output.\n"
"\n"
"strategy is used to tune the compression algorithm. Possible values are\n"
"Z_DEFAULT_STRATEGY, Z_FILTERED, and Z_HUFFMAN_ONLY.\n"
"\n"
"zdict is the predefined compression dictionary - a sequence of bytes\n"
"containing subsequences that are likely to occur in the input data.");
=======
"Optional arg level is the compression level, in 0-9.");
>>>>>>> 19e568d2

PyDoc_STRVAR(decompressobj__doc__,
"decompressobj([wbits[, zdict]]) -- Return a decompressor object.\n"
"\n"
"Optional arg wbits is the window buffer size.\n"
"\n"
"Optional arg zdict is the predefined compression dictionary. This must be\n"
"the same dictionary as used by the compressor that produced the input data.");

static compobject *
newcompobject(PyTypeObject *type)
{
    compobject *self;
    self = PyObject_New(compobject, type);
    if (self == NULL)
        return NULL;
    self->eof = 0;
    self->is_initialised = 0;
    self->zdict = NULL;
    self->unused_data = PyBytes_FromStringAndSize("", 0);
    if (self->unused_data == NULL) {
        Py_DECREF(self);
        return NULL;
    }
    self->unconsumed_tail = PyBytes_FromStringAndSize("", 0);
    if (self->unconsumed_tail == NULL) {
        Py_DECREF(self);
        return NULL;
    }
#ifdef WITH_THREAD
    self->lock = PyThread_allocate_lock();
#endif
    return self;
}

PyDoc_STRVAR(compress__doc__,
"compress(string[, level]) -- Returned compressed string.\n"
"\n"
"Optional arg level is the compression level, in 0-9.");

static PyObject *
PyZlib_compress(PyObject *self, PyObject *args)
{
    PyObject *ReturnVal = NULL;
    Py_buffer pinput;
    Byte *input, *output = NULL;
    unsigned int length;
    int level=Z_DEFAULT_COMPRESSION, err;
    z_stream zst;

    /* require Python string object, optional 'level' arg */
    if (!PyArg_ParseTuple(args, "y*|i:compress", &pinput, &level))
        return NULL;

    if (pinput.len > UINT_MAX) {
        PyErr_SetString(PyExc_OverflowError,
                        "Size does not fit in an unsigned int");
        goto error;
    }
    input = pinput.buf;
    length = pinput.len;

    zst.avail_out = length + length/1000 + 12 + 1;

    output = (Byte*)malloc(zst.avail_out);
    if (output == NULL) {
        PyErr_SetString(PyExc_MemoryError,
                        "Can't allocate memory to compress data");
        goto error;
    }

    /* Past the point of no return.  From here on out, we need to make sure
       we clean up mallocs & INCREFs. */

    zst.zalloc = (alloc_func)NULL;
    zst.zfree = (free_func)Z_NULL;
    zst.next_out = (Byte *)output;
    zst.next_in = (Byte *)input;
    zst.avail_in = length;
    err = deflateInit(&zst, level);

    switch(err) {
    case(Z_OK):
        break;
    case(Z_MEM_ERROR):
        PyErr_SetString(PyExc_MemoryError,
                        "Out of memory while compressing data");
        goto error;
    case(Z_STREAM_ERROR):
        PyErr_SetString(ZlibError,
                        "Bad compression level");
        goto error;
    default:
        deflateEnd(&zst);
        zlib_error(zst, err, "while compressing data");
        goto error;
    }

    Py_BEGIN_ALLOW_THREADS;
    err = deflate(&zst, Z_FINISH);
    Py_END_ALLOW_THREADS;

    if (err != Z_STREAM_END) {
        zlib_error(zst, err, "while compressing data");
        deflateEnd(&zst);
        goto error;
    }

    err=deflateEnd(&zst);
    if (err == Z_OK)
        ReturnVal = PyBytes_FromStringAndSize((char *)output,
                                              zst.total_out);
    else
        zlib_error(zst, err, "while finishing compression");

 error:
    PyBuffer_Release(&pinput);
    free(output);

    return ReturnVal;
}

PyDoc_STRVAR(decompress__doc__,
"decompress(string[, wbits[, bufsize]]) -- Return decompressed string.\n"
"\n"
"Optional arg wbits is the window buffer size.  Optional arg bufsize is\n"
"the initial output buffer size.");

static PyObject *
PyZlib_decompress(PyObject *self, PyObject *args)
{
    PyObject *result_str = NULL;
    Py_buffer pinput;
    Byte *input;
    unsigned int length;
    int err;
    int wsize=DEF_WBITS;
    Py_ssize_t r_strlen=DEFAULTALLOC;
    z_stream zst;

    if (!PyArg_ParseTuple(args, "y*|in:decompress",
                          &pinput, &wsize, &r_strlen))
        return NULL;

    if (pinput.len > UINT_MAX) {
        PyErr_SetString(PyExc_OverflowError,
                        "Size does not fit in an unsigned int");
        goto error;
    }
    input = pinput.buf;
    length = pinput.len;

    if (r_strlen <= 0)
        r_strlen = 1;

    zst.avail_in = length;
    zst.avail_out = r_strlen;

    if (!(result_str = PyBytes_FromStringAndSize(NULL, r_strlen)))
        goto error;

    zst.zalloc = (alloc_func)NULL;
    zst.zfree = (free_func)Z_NULL;
    zst.next_out = (Byte *)PyBytes_AS_STRING(result_str);
    zst.next_in = (Byte *)input;
    err = inflateInit2(&zst, wsize);

    switch(err) {
    case(Z_OK):
        break;
    case(Z_MEM_ERROR):
        PyErr_SetString(PyExc_MemoryError,
                        "Out of memory while decompressing data");
        goto error;
    default:
        inflateEnd(&zst);
        zlib_error(zst, err, "while preparing to decompress data");
        goto error;
    }

    do {
        Py_BEGIN_ALLOW_THREADS
        err=inflate(&zst, Z_FINISH);
        Py_END_ALLOW_THREADS

        switch(err) {
        case(Z_STREAM_END):
            break;
        case(Z_BUF_ERROR):
            /*
             * If there is at least 1 byte of room according to zst.avail_out
             * and we get this error, assume that it means zlib cannot
             * process the inflate call() due to an error in the data.
             */
            if (zst.avail_out > 0) {
                zlib_error(zst, err, "while decompressing data");
                inflateEnd(&zst);
                goto error;
            }
            /* fall through */
        case(Z_OK):
            /* need more memory */
            if (_PyBytes_Resize(&result_str, r_strlen << 1) < 0) {
                inflateEnd(&zst);
                goto error;
            }
            zst.next_out =
                (unsigned char *)PyBytes_AS_STRING(result_str) + r_strlen;
            zst.avail_out = r_strlen;
            r_strlen = r_strlen << 1;
            break;
        default:
            inflateEnd(&zst);
            zlib_error(zst, err, "while decompressing data");
            goto error;
        }
    } while (err != Z_STREAM_END);

    err = inflateEnd(&zst);
    if (err != Z_OK) {
        zlib_error(zst, err, "while finishing decompression");
        goto error;
    }

    if (_PyBytes_Resize(&result_str, zst.total_out) < 0)
        goto error;

    PyBuffer_Release(&pinput);
    return result_str;

 error:
    PyBuffer_Release(&pinput);
    Py_XDECREF(result_str);
    return NULL;
}

static PyObject *
PyZlib_compressobj(PyObject *selfptr, PyObject *args, PyObject *kwargs)
{
    compobject *self;
    int level=Z_DEFAULT_COMPRESSION, method=DEFLATED;
    int wbits=MAX_WBITS, memLevel=DEF_MEM_LEVEL, strategy=0, err;
    Py_buffer zdict;
    static char *kwlist[] = {"level", "method", "wbits",
                             "memLevel", "strategy", "zdict", NULL};

    zdict.buf = NULL; /* Sentinel, so we can tell whether zdict was supplied. */
    if (!PyArg_ParseTupleAndKeywords(args, kwargs, "|iiiiiy*:compressobj",
                                     kwlist, &level, &method, &wbits,
                                     &memLevel, &strategy, &zdict))
        return NULL;

    self = newcompobject(&Comptype);
    if (self==NULL)
        goto error;
    self->zst.zalloc = (alloc_func)NULL;
    self->zst.zfree = (free_func)Z_NULL;
    self->zst.next_in = NULL;
    self->zst.avail_in = 0;
    err = deflateInit2(&self->zst, level, method, wbits, memLevel, strategy);
    switch(err) {
    case (Z_OK):
        self->is_initialised = 1;
        if (zdict.buf == NULL) {
            goto success;
        } else {
            err = deflateSetDictionary(&self->zst, zdict.buf, zdict.len);
            switch (err) {
            case (Z_OK):
                goto success;
            case (Z_STREAM_ERROR):
                PyErr_SetString(PyExc_ValueError, "Invalid dictionary");
                goto error;
            default:
                PyErr_SetString(PyExc_ValueError, "deflateSetDictionary()");
                goto error;
            }
       }
    case (Z_MEM_ERROR):
        PyErr_SetString(PyExc_MemoryError,
                        "Can't allocate memory for compression object");
        goto error;
    case(Z_STREAM_ERROR):
        PyErr_SetString(PyExc_ValueError, "Invalid initialization option");
        goto error;
    default:
        zlib_error(self->zst, err, "while creating compression object");
        goto error;
    }

 error:
    Py_XDECREF(self);
    self = NULL;
 success:
    if (zdict.buf != NULL)
        PyBuffer_Release(&zdict);
    return (PyObject*)self;
}

static PyObject *
PyZlib_decompressobj(PyObject *selfptr, PyObject *args, PyObject *kwargs)
{
    static char *kwlist[] = {"wbits", "zdict", NULL};
    int wbits=DEF_WBITS, err;
    compobject *self;
    PyObject *zdict=NULL;

    if (!PyArg_ParseTupleAndKeywords(args, kwargs, "|iO:decompressobj",
                                     kwlist, &wbits, &zdict))
        return NULL;
    if (zdict != NULL && !PyObject_CheckBuffer(zdict)) {
        PyErr_SetString(PyExc_TypeError,
                        "zdict argument must support the buffer protocol");
        return NULL;
    }

    self = newcompobject(&Decomptype);
    if (self == NULL)
        return(NULL);
    self->zst.zalloc = (alloc_func)NULL;
    self->zst.zfree = (free_func)Z_NULL;
    self->zst.next_in = NULL;
    self->zst.avail_in = 0;
    if (zdict != NULL) {
        Py_INCREF(zdict);
        self->zdict = zdict;
    }
    err = inflateInit2(&self->zst, wbits);
    switch(err) {
    case (Z_OK):
        self->is_initialised = 1;
        return (PyObject*)self;
    case(Z_STREAM_ERROR):
        Py_DECREF(self);
        PyErr_SetString(PyExc_ValueError, "Invalid initialization option");
        return NULL;
    case (Z_MEM_ERROR):
        Py_DECREF(self);
        PyErr_SetString(PyExc_MemoryError,
                        "Can't allocate memory for decompression object");
        return NULL;
    default:
        zlib_error(self->zst, err, "while creating decompression object");
        Py_DECREF(self);
        return NULL;
    }
}

static void
Dealloc(compobject *self)
{
#ifdef WITH_THREAD
    PyThread_free_lock(self->lock);
#endif
    Py_XDECREF(self->unused_data);
    Py_XDECREF(self->unconsumed_tail);
    Py_XDECREF(self->zdict);
    PyObject_Del(self);
}

static void
Comp_dealloc(compobject *self)
{
    if (self->is_initialised)
        deflateEnd(&self->zst);
    Dealloc(self);
}

static void
Decomp_dealloc(compobject *self)
{
    if (self->is_initialised)
        inflateEnd(&self->zst);
    Dealloc(self);
}

PyDoc_STRVAR(comp_compress__doc__,
"compress(data) -- Return a string containing data compressed.\n"
"\n"
"After calling this function, some of the input data may still\n"
"be stored in internal buffers for later processing.\n"
"Call the flush() method to clear these buffers.");


static PyObject *
PyZlib_objcompress(compobject *self, PyObject *args)
{
    int err;
    unsigned int inplen;
    Py_ssize_t length = DEFAULTALLOC;
    PyObject *RetVal = NULL;
    Py_buffer pinput;
    Byte *input;
    unsigned long start_total_out;

    if (!PyArg_ParseTuple(args, "y*:compress", &pinput))
        return NULL;
    if (pinput.len > UINT_MAX) {
        PyErr_SetString(PyExc_OverflowError,
                        "Size does not fit in an unsigned int");
        goto error_outer;
    }
    input = pinput.buf;
    inplen = pinput.len;

    if (!(RetVal = PyBytes_FromStringAndSize(NULL, length)))
        goto error_outer;

    ENTER_ZLIB(self);

    start_total_out = self->zst.total_out;
    self->zst.avail_in = inplen;
    self->zst.next_in = input;
    self->zst.avail_out = length;
    self->zst.next_out = (unsigned char *)PyBytes_AS_STRING(RetVal);

    Py_BEGIN_ALLOW_THREADS
    err = deflate(&(self->zst), Z_NO_FLUSH);
    Py_END_ALLOW_THREADS

    /* while Z_OK and the output buffer is full, there might be more output,
       so extend the output buffer and try again */
    while (err == Z_OK && self->zst.avail_out == 0) {
        if (_PyBytes_Resize(&RetVal, length << 1) < 0) {
            Py_DECREF(RetVal);
            RetVal = NULL;
            goto error;
        }
        self->zst.next_out =
            (unsigned char *)PyBytes_AS_STRING(RetVal) + length;
        self->zst.avail_out = length;
        length = length << 1;

        Py_BEGIN_ALLOW_THREADS
        err = deflate(&(self->zst), Z_NO_FLUSH);
        Py_END_ALLOW_THREADS
    }
    /* We will only get Z_BUF_ERROR if the output buffer was full but
       there wasn't more output when we tried again, so it is not an error
       condition.
    */

    if (err != Z_OK && err != Z_BUF_ERROR) {
        zlib_error(self->zst, err, "while compressing data");
        Py_DECREF(RetVal);
        RetVal = NULL;
        goto error;
    }
    if (_PyBytes_Resize(&RetVal, self->zst.total_out - start_total_out) < 0) {
        Py_DECREF(RetVal);
        RetVal = NULL;
    }

 error:
    LEAVE_ZLIB(self);
 error_outer:
    PyBuffer_Release(&pinput);
    return RetVal;
}

/* Helper for objdecompress() and unflush(). Saves any unconsumed input data in
   self->unused_data or self->unconsumed_tail, as appropriate. */
static int
save_unconsumed_input(compobject *self, int err)
{
    if (err == Z_STREAM_END) {
        /* The end of the compressed data has been reached. Store the leftover
           input data in self->unused_data. */
        if (self->zst.avail_in > 0) {
            Py_ssize_t old_size = PyBytes_GET_SIZE(self->unused_data);
            Py_ssize_t new_size;
            PyObject *new_data;
            if (self->zst.avail_in > PY_SSIZE_T_MAX - old_size) {
                PyErr_NoMemory();
                return -1;
            }
            new_size = old_size + self->zst.avail_in;
            new_data = PyBytes_FromStringAndSize(NULL, new_size);
            if (new_data == NULL)
                return -1;
            Py_MEMCPY(PyBytes_AS_STRING(new_data),
                      PyBytes_AS_STRING(self->unused_data), old_size);
            Py_MEMCPY(PyBytes_AS_STRING(new_data) + old_size,
                      self->zst.next_in, self->zst.avail_in);
            Py_DECREF(self->unused_data);
            self->unused_data = new_data;
            self->zst.avail_in = 0;
        }
    }
    if (self->zst.avail_in > 0 || PyBytes_GET_SIZE(self->unconsumed_tail)) {
        /* This code handles two distinct cases:
           1. Output limit was reached. Save leftover input in unconsumed_tail.
           2. All input data was consumed. Clear unconsumed_tail. */
        PyObject *new_data = PyBytes_FromStringAndSize(
                (char *)self->zst.next_in, self->zst.avail_in);
        if (new_data == NULL)
            return -1;
        Py_DECREF(self->unconsumed_tail);
        self->unconsumed_tail = new_data;
    }
    return 0;
}

PyDoc_STRVAR(decomp_decompress__doc__,
"decompress(data, max_length) -- Return a string containing the decompressed\n"
"version of the data.\n"
"\n"
"After calling this function, some of the input data may still be stored in\n"
"internal buffers for later processing.\n"
"Call the flush() method to clear these buffers.\n"
"If the max_length parameter is specified then the return value will be\n"
"no longer than max_length.  Unconsumed input data will be stored in\n"
"the unconsumed_tail attribute.");

static PyObject *
PyZlib_objdecompress(compobject *self, PyObject *args)
{
    int err, max_length = 0;
    unsigned int inplen;
    Py_ssize_t old_length, length = DEFAULTALLOC;
    PyObject *RetVal = NULL;
    Py_buffer pinput;
    Byte *input;
    unsigned long start_total_out;

    if (!PyArg_ParseTuple(args, "y*|i:decompress", &pinput,
                          &max_length))
        return NULL;
    if (pinput.len > UINT_MAX) {
        PyErr_SetString(PyExc_OverflowError,
                        "Size does not fit in an unsigned int");
        goto error_outer;
    }
    input = pinput.buf;
    inplen = pinput.len;
    if (max_length < 0) {
        PyErr_SetString(PyExc_ValueError,
                        "max_length must be greater than zero");
        goto error_outer;
    }

    /* limit amount of data allocated to max_length */
    if (max_length && length > max_length)
        length = max_length;
    if (!(RetVal = PyBytes_FromStringAndSize(NULL, length)))
        goto error_outer;

    ENTER_ZLIB(self);

    start_total_out = self->zst.total_out;
    self->zst.avail_in = inplen;
    self->zst.next_in = input;
    self->zst.avail_out = length;
    self->zst.next_out = (unsigned char *)PyBytes_AS_STRING(RetVal);

    Py_BEGIN_ALLOW_THREADS
    err = inflate(&(self->zst), Z_SYNC_FLUSH);
    Py_END_ALLOW_THREADS

    if (err == Z_NEED_DICT && self->zdict != NULL) {
        Py_buffer zdict_buf;
        if (PyObject_GetBuffer(self->zdict, &zdict_buf, PyBUF_SIMPLE) == -1) {
            Py_DECREF(RetVal);
            RetVal = NULL;
            goto error;
        }
        err = inflateSetDictionary(&(self->zst), zdict_buf.buf, zdict_buf.len);
        PyBuffer_Release(&zdict_buf);
        if (err != Z_OK) {
            zlib_error(self->zst, err, "while decompressing data");
            Py_DECREF(RetVal);
            RetVal = NULL;
            goto error;
        }
        /* Repeat the call to inflate. */
        Py_BEGIN_ALLOW_THREADS
        err = inflate(&(self->zst), Z_SYNC_FLUSH);
        Py_END_ALLOW_THREADS
    }

    /* While Z_OK and the output buffer is full, there might be more output.
       So extend the output buffer and try again.
    */
    while (err == Z_OK && self->zst.avail_out == 0) {
        /* If max_length set, don't continue decompressing if we've already
           reached the limit.
        */
        if (max_length && length >= max_length)
            break;

        /* otherwise, ... */
        old_length = length;
        length = length << 1;
        if (max_length && length > max_length)
            length = max_length;

        if (_PyBytes_Resize(&RetVal, length) < 0) {
            Py_DECREF(RetVal);
            RetVal = NULL;
            goto error;
        }
        self->zst.next_out =
            (unsigned char *)PyBytes_AS_STRING(RetVal) + old_length;
        self->zst.avail_out = length - old_length;

        Py_BEGIN_ALLOW_THREADS
        err = inflate(&(self->zst), Z_SYNC_FLUSH);
        Py_END_ALLOW_THREADS
    }

    if (save_unconsumed_input(self, err) < 0) {
        Py_DECREF(RetVal);
        RetVal = NULL;
        goto error;
    }

    if (err == Z_STREAM_END) {
        /* This is the logical place to call inflateEnd, but the old behaviour
           of only calling it on flush() is preserved. */
        self->eof = 1;
    } else if (err != Z_OK && err != Z_BUF_ERROR) {
        /* We will only get Z_BUF_ERROR if the output buffer was full
           but there wasn't more output when we tried again, so it is
           not an error condition.
        */
        zlib_error(self->zst, err, "while decompressing data");
        Py_DECREF(RetVal);
        RetVal = NULL;
        goto error;
    }

    if (_PyBytes_Resize(&RetVal, self->zst.total_out - start_total_out) < 0) {
        Py_DECREF(RetVal);
        RetVal = NULL;
    }

 error:
    LEAVE_ZLIB(self);
 error_outer:
    PyBuffer_Release(&pinput);
    return RetVal;
}

PyDoc_STRVAR(comp_flush__doc__,
"flush( [mode] ) -- Return a string containing any remaining compressed data.\n"
"\n"
"mode can be one of the constants Z_SYNC_FLUSH, Z_FULL_FLUSH, Z_FINISH; the\n"
"default value used when mode is not specified is Z_FINISH.\n"
"If mode == Z_FINISH, the compressor object can no longer be used after\n"
"calling the flush() method.  Otherwise, more data can still be compressed.");

static PyObject *
PyZlib_flush(compobject *self, PyObject *args)
{
    int err, length = DEFAULTALLOC;
    PyObject *RetVal;
    int flushmode = Z_FINISH;
    unsigned long start_total_out;

    if (!PyArg_ParseTuple(args, "|i:flush", &flushmode))
        return NULL;

    /* Flushing with Z_NO_FLUSH is a no-op, so there's no point in
       doing any work at all; just return an empty string. */
    if (flushmode == Z_NO_FLUSH) {
        return PyBytes_FromStringAndSize(NULL, 0);
    }

    if (!(RetVal = PyBytes_FromStringAndSize(NULL, length)))
        return NULL;

    ENTER_ZLIB(self);

    start_total_out = self->zst.total_out;
    self->zst.avail_in = 0;
    self->zst.avail_out = length;
    self->zst.next_out = (unsigned char *)PyBytes_AS_STRING(RetVal);

    Py_BEGIN_ALLOW_THREADS
    err = deflate(&(self->zst), flushmode);
    Py_END_ALLOW_THREADS

    /* while Z_OK and the output buffer is full, there might be more output,
       so extend the output buffer and try again */
    while (err == Z_OK && self->zst.avail_out == 0) {
        if (_PyBytes_Resize(&RetVal, length << 1) < 0) {
            Py_DECREF(RetVal);
            RetVal = NULL;
            goto error;
        }
        self->zst.next_out =
            (unsigned char *)PyBytes_AS_STRING(RetVal) + length;
        self->zst.avail_out = length;
        length = length << 1;

        Py_BEGIN_ALLOW_THREADS
        err = deflate(&(self->zst), flushmode);
        Py_END_ALLOW_THREADS
    }

    /* If flushmode is Z_FINISH, we also have to call deflateEnd() to free
       various data structures. Note we should only get Z_STREAM_END when
       flushmode is Z_FINISH, but checking both for safety*/
    if (err == Z_STREAM_END && flushmode == Z_FINISH) {
        err = deflateEnd(&(self->zst));
        if (err != Z_OK) {
            zlib_error(self->zst, err, "while finishing compression");
            Py_DECREF(RetVal);
            RetVal = NULL;
            goto error;
        }
        else
            self->is_initialised = 0;

        /* We will only get Z_BUF_ERROR if the output buffer was full
           but there wasn't more output when we tried again, so it is
           not an error condition.
        */
    } else if (err!=Z_OK && err!=Z_BUF_ERROR) {
        zlib_error(self->zst, err, "while flushing");
        Py_DECREF(RetVal);
        RetVal = NULL;
        goto error;
    }

    if (_PyBytes_Resize(&RetVal, self->zst.total_out - start_total_out) < 0) {
        Py_DECREF(RetVal);
        RetVal = NULL;
    }

 error:
    LEAVE_ZLIB(self);

    return RetVal;
}

#ifdef HAVE_ZLIB_COPY
PyDoc_STRVAR(comp_copy__doc__,
"copy() -- Return a copy of the compression object.");

static PyObject *
PyZlib_copy(compobject *self)
{
    compobject *retval = NULL;
    int err;

    retval = newcompobject(&Comptype);
    if (!retval) return NULL;

    /* Copy the zstream state
     * We use ENTER_ZLIB / LEAVE_ZLIB to make this thread-safe
     */
    ENTER_ZLIB(self);
    err = deflateCopy(&retval->zst, &self->zst);
    switch(err) {
    case(Z_OK):
        break;
    case(Z_STREAM_ERROR):
        PyErr_SetString(PyExc_ValueError, "Inconsistent stream state");
        goto error;
    case(Z_MEM_ERROR):
        PyErr_SetString(PyExc_MemoryError,
                        "Can't allocate memory for compression object");
        goto error;
    default:
        zlib_error(self->zst, err, "while copying compression object");
        goto error;
    }
    Py_INCREF(self->unused_data);
    Py_INCREF(self->unconsumed_tail);
    Py_XINCREF(self->zdict);
    Py_XDECREF(retval->unused_data);
    Py_XDECREF(retval->unconsumed_tail);
    Py_XDECREF(retval->zdict);
    retval->unused_data = self->unused_data;
    retval->unconsumed_tail = self->unconsumed_tail;
    retval->zdict = self->zdict;
    retval->eof = self->eof;

    /* Mark it as being initialized */
    retval->is_initialised = 1;

    LEAVE_ZLIB(self);
    return (PyObject *)retval;

error:
    LEAVE_ZLIB(self);
    Py_XDECREF(retval);
    return NULL;
}

PyDoc_STRVAR(decomp_copy__doc__,
"copy() -- Return a copy of the decompression object.");

static PyObject *
PyZlib_uncopy(compobject *self)
{
    compobject *retval = NULL;
    int err;

    retval = newcompobject(&Decomptype);
    if (!retval) return NULL;

    /* Copy the zstream state
     * We use ENTER_ZLIB / LEAVE_ZLIB to make this thread-safe
     */
    ENTER_ZLIB(self);
    err = inflateCopy(&retval->zst, &self->zst);
    switch(err) {
    case(Z_OK):
        break;
    case(Z_STREAM_ERROR):
        PyErr_SetString(PyExc_ValueError, "Inconsistent stream state");
        goto error;
    case(Z_MEM_ERROR):
        PyErr_SetString(PyExc_MemoryError,
                        "Can't allocate memory for decompression object");
        goto error;
    default:
        zlib_error(self->zst, err, "while copying decompression object");
        goto error;
    }

    Py_INCREF(self->unused_data);
    Py_INCREF(self->unconsumed_tail);
    Py_XINCREF(self->zdict);
    Py_XDECREF(retval->unused_data);
    Py_XDECREF(retval->unconsumed_tail);
    Py_XDECREF(retval->zdict);
    retval->unused_data = self->unused_data;
    retval->unconsumed_tail = self->unconsumed_tail;
    retval->zdict = self->zdict;
    retval->eof = self->eof;

    /* Mark it as being initialized */
    retval->is_initialised = 1;

    LEAVE_ZLIB(self);
    return (PyObject *)retval;

error:
    LEAVE_ZLIB(self);
    Py_XDECREF(retval);
    return NULL;
}
#endif

PyDoc_STRVAR(decomp_flush__doc__,
"flush( [length] ) -- Return a string containing any remaining\n"
"decompressed data. length, if given, is the initial size of the\n"
"output buffer.\n"
"\n"
"The decompressor object can no longer be used after this call.");

static PyObject *
PyZlib_unflush(compobject *self, PyObject *args)
{
    int err, length = DEFAULTALLOC;
    PyObject * retval = NULL;
    unsigned long start_total_out;

    if (!PyArg_ParseTuple(args, "|i:flush", &length))
        return NULL;
    if (length <= 0) {
        PyErr_SetString(PyExc_ValueError, "length must be greater than zero");
        return NULL;
    }
    if (!(retval = PyBytes_FromStringAndSize(NULL, length)))
        return NULL;


    ENTER_ZLIB(self);

    start_total_out = self->zst.total_out;
    self->zst.avail_in = PyBytes_GET_SIZE(self->unconsumed_tail);
    self->zst.next_in = (Byte *)PyBytes_AS_STRING(self->unconsumed_tail);
    self->zst.avail_out = length;
    self->zst.next_out = (Byte *)PyBytes_AS_STRING(retval);

    Py_BEGIN_ALLOW_THREADS
    err = inflate(&(self->zst), Z_FINISH);
    Py_END_ALLOW_THREADS

    /* while Z_OK and the output buffer is full, there might be more output,
       so extend the output buffer and try again */
    while ((err == Z_OK || err == Z_BUF_ERROR) && self->zst.avail_out == 0) {
        if (_PyBytes_Resize(&retval, length << 1) < 0) {
            Py_DECREF(retval);
            retval = NULL;
            goto error;
        }
        self->zst.next_out = (Byte *)PyBytes_AS_STRING(retval) + length;
        self->zst.avail_out = length;
        length = length << 1;

        Py_BEGIN_ALLOW_THREADS
        err = inflate(&(self->zst), Z_FINISH);
        Py_END_ALLOW_THREADS
    }

    if (save_unconsumed_input(self, err) < 0) {
        Py_DECREF(retval);
        retval = NULL;
        goto error;
    }

    /* If at end of stream, clean up any memory allocated by zlib. */
    if (err == Z_STREAM_END) {
        self->eof = 1;
        self->is_initialised = 0;
        err = inflateEnd(&(self->zst));
        if (err != Z_OK) {
            zlib_error(self->zst, err, "while finishing decompression");
            Py_DECREF(retval);
            retval = NULL;
            goto error;
        }
    }

    if (_PyBytes_Resize(&retval, self->zst.total_out - start_total_out) < 0) {
        Py_DECREF(retval);
        retval = NULL;
    }

error:

    LEAVE_ZLIB(self);

    return retval;
}

static PyMethodDef comp_methods[] =
{
    {"compress", (binaryfunc)PyZlib_objcompress, METH_VARARGS,
                 comp_compress__doc__},
    {"flush", (binaryfunc)PyZlib_flush, METH_VARARGS,
              comp_flush__doc__},
#ifdef HAVE_ZLIB_COPY
    {"copy",  (PyCFunction)PyZlib_copy, METH_NOARGS,
              comp_copy__doc__},
#endif
    {NULL, NULL}
};

static PyMethodDef Decomp_methods[] =
{
    {"decompress", (binaryfunc)PyZlib_objdecompress, METH_VARARGS,
                   decomp_decompress__doc__},
    {"flush", (binaryfunc)PyZlib_unflush, METH_VARARGS,
              decomp_flush__doc__},
#ifdef HAVE_ZLIB_COPY
    {"copy",  (PyCFunction)PyZlib_uncopy, METH_NOARGS,
              decomp_copy__doc__},
#endif
    {NULL, NULL}
};

#define COMP_OFF(x) offsetof(compobject, x)
static PyMemberDef Decomp_members[] = {
    {"unused_data",     T_OBJECT, COMP_OFF(unused_data), READONLY},
    {"unconsumed_tail", T_OBJECT, COMP_OFF(unconsumed_tail), READONLY},
    {"eof",             T_BOOL,   COMP_OFF(eof), READONLY},
    {NULL},
};

PyDoc_STRVAR(adler32__doc__,
"adler32(string[, start]) -- Compute an Adler-32 checksum of string.\n"
"\n"
"An optional starting value can be specified.  The returned checksum is\n"
"an integer.");

static PyObject *
PyZlib_adler32(PyObject *self, PyObject *args)
{
    unsigned int adler32val = 1;  /* adler32(0L, Z_NULL, 0) */
    Py_buffer pbuf;

    if (!PyArg_ParseTuple(args, "y*|I:adler32", &pbuf, &adler32val))
        return NULL;
    /* Releasing the GIL for very small buffers is inefficient
       and may lower performance */
    if (pbuf.len > 1024*5) {
        unsigned char *buf = pbuf.buf;
        Py_ssize_t len = pbuf.len;

        Py_BEGIN_ALLOW_THREADS
        /* Avoid truncation of length for very large buffers. adler32() takes
           length as an unsigned int, which may be narrower than Py_ssize_t. */
        while (len > (size_t) UINT_MAX) {
            adler32val = adler32(adler32val, buf, UINT_MAX);
            buf += (size_t) UINT_MAX;
            len -= (size_t) UINT_MAX;
        }
        adler32val = adler32(adler32val, buf, len);
        Py_END_ALLOW_THREADS
    } else {
        adler32val = adler32(adler32val, pbuf.buf, pbuf.len);
    }
    PyBuffer_Release(&pbuf);
    return PyLong_FromUnsignedLong(adler32val & 0xffffffffU);
}

PyDoc_STRVAR(crc32__doc__,
"crc32(string[, start]) -- Compute a CRC-32 checksum of string.\n"
"\n"
"An optional starting value can be specified.  The returned checksum is\n"
"an integer.");

static PyObject *
PyZlib_crc32(PyObject *self, PyObject *args)
{
    unsigned int crc32val = 0;  /* crc32(0L, Z_NULL, 0) */
    Py_buffer pbuf;
    int signed_val;

    if (!PyArg_ParseTuple(args, "y*|I:crc32", &pbuf, &crc32val))
        return NULL;
    /* Releasing the GIL for very small buffers is inefficient
       and may lower performance */
    if (pbuf.len > 1024*5) {
        unsigned char *buf = pbuf.buf;
        Py_ssize_t len = pbuf.len;

        Py_BEGIN_ALLOW_THREADS
        /* Avoid truncation of length for very large buffers. crc32() takes
           length as an unsigned int, which may be narrower than Py_ssize_t. */
        while (len > (size_t) UINT_MAX) {
            crc32val = crc32(crc32val, buf, UINT_MAX);
            buf += (size_t) UINT_MAX;
            len -= (size_t) UINT_MAX;
        }
        signed_val = crc32(crc32val, buf, len);
        Py_END_ALLOW_THREADS
    } else {
        signed_val = crc32(crc32val, pbuf.buf, pbuf.len);
    }
    PyBuffer_Release(&pbuf);
    return PyLong_FromUnsignedLong(signed_val & 0xffffffffU);
}


static PyMethodDef zlib_methods[] =
{
    {"adler32", (PyCFunction)PyZlib_adler32, METH_VARARGS,
                adler32__doc__},
    {"compress", (PyCFunction)PyZlib_compress,  METH_VARARGS,
                 compress__doc__},
    {"compressobj", (PyCFunction)PyZlib_compressobj, METH_VARARGS|METH_KEYWORDS,
                    compressobj__doc__},
    {"crc32", (PyCFunction)PyZlib_crc32, METH_VARARGS,
              crc32__doc__},
    {"decompress", (PyCFunction)PyZlib_decompress, METH_VARARGS,
                   decompress__doc__},
    {"decompressobj", (PyCFunction)PyZlib_decompressobj, METH_VARARGS|METH_KEYWORDS,
                   decompressobj__doc__},
    {NULL, NULL}
};

static PyTypeObject Comptype = {
    PyVarObject_HEAD_INIT(0, 0)
    "zlib.Compress",
    sizeof(compobject),
    0,
    (destructor)Comp_dealloc,       /*tp_dealloc*/
    0,                              /*tp_print*/
    0,                              /*tp_getattr*/
    0,                              /*tp_setattr*/
    0,                              /*tp_reserved*/
    0,                              /*tp_repr*/
    0,                              /*tp_as_number*/
    0,                              /*tp_as_sequence*/
    0,                              /*tp_as_mapping*/
    0,                              /*tp_hash*/
    0,                              /*tp_call*/
    0,                              /*tp_str*/
    0,                              /*tp_getattro*/
    0,                              /*tp_setattro*/
    0,                              /*tp_as_buffer*/
    Py_TPFLAGS_DEFAULT,             /*tp_flags*/
    0,                              /*tp_doc*/
    0,                              /*tp_traverse*/
    0,                              /*tp_clear*/
    0,                              /*tp_richcompare*/
    0,                              /*tp_weaklistoffset*/
    0,                              /*tp_iter*/
    0,                              /*tp_iternext*/
    comp_methods,                   /*tp_methods*/
};

static PyTypeObject Decomptype = {
    PyVarObject_HEAD_INIT(0, 0)
    "zlib.Decompress",
    sizeof(compobject),
    0,
    (destructor)Decomp_dealloc,     /*tp_dealloc*/
    0,                              /*tp_print*/
    0,                              /*tp_getattr*/
    0,                              /*tp_setattr*/
    0,                              /*tp_reserved*/
    0,                              /*tp_repr*/
    0,                              /*tp_as_number*/
    0,                              /*tp_as_sequence*/
    0,                              /*tp_as_mapping*/
    0,                              /*tp_hash*/
    0,                              /*tp_call*/
    0,                              /*tp_str*/
    0,                              /*tp_getattro*/
    0,                              /*tp_setattro*/
    0,                              /*tp_as_buffer*/
    Py_TPFLAGS_DEFAULT,             /*tp_flags*/
    0,                              /*tp_doc*/
    0,                              /*tp_traverse*/
    0,                              /*tp_clear*/
    0,                              /*tp_richcompare*/
    0,                              /*tp_weaklistoffset*/
    0,                              /*tp_iter*/
    0,                              /*tp_iternext*/
    Decomp_methods,                 /*tp_methods*/
    Decomp_members,                 /*tp_members*/
};

PyDoc_STRVAR(zlib_module_documentation,
"The functions in this module allow compression and decompression using the\n"
"zlib library, which is based on GNU zip.\n"
"\n"
"adler32(string[, start]) -- Compute an Adler-32 checksum.\n"
<<<<<<< HEAD
"compress(string[, level]) -- Compress string, with compression level in 1-9.\n"
"compressobj([level[, ...]]) -- Return a compressor object.\n"
=======
"compress(string[, level]) -- Compress string, with compression level in 0-9.\n"
"compressobj([level]) -- Return a compressor object.\n"
>>>>>>> 19e568d2
"crc32(string[, start]) -- Compute a CRC-32 checksum.\n"
"decompress(string,[wbits],[bufsize]) -- Decompresses a compressed string.\n"
"decompressobj([wbits[, zdict]]]) -- Return a decompressor object.\n"
"\n"
"'wbits' is window buffer size.\n"
"Compressor objects support compress() and flush() methods; decompressor\n"
"objects support decompress() and flush().");

static struct PyModuleDef zlibmodule = {
        PyModuleDef_HEAD_INIT,
        "zlib",
        zlib_module_documentation,
        -1,
        zlib_methods,
        NULL,
        NULL,
        NULL,
        NULL
};

PyMODINIT_FUNC
PyInit_zlib(void)
{
    PyObject *m, *ver;
    if (PyType_Ready(&Comptype) < 0)
            return NULL;
    if (PyType_Ready(&Decomptype) < 0)
            return NULL;
    m = PyModule_Create(&zlibmodule);
    if (m == NULL)
        return NULL;

    ZlibError = PyErr_NewException("zlib.error", NULL, NULL);
    if (ZlibError != NULL) {
        Py_INCREF(ZlibError);
        PyModule_AddObject(m, "error", ZlibError);
    }
    PyModule_AddIntConstant(m, "MAX_WBITS", MAX_WBITS);
    PyModule_AddIntConstant(m, "DEFLATED", DEFLATED);
    PyModule_AddIntConstant(m, "DEF_MEM_LEVEL", DEF_MEM_LEVEL);
    PyModule_AddIntConstant(m, "Z_BEST_SPEED", Z_BEST_SPEED);
    PyModule_AddIntConstant(m, "Z_BEST_COMPRESSION", Z_BEST_COMPRESSION);
    PyModule_AddIntConstant(m, "Z_DEFAULT_COMPRESSION", Z_DEFAULT_COMPRESSION);
    PyModule_AddIntConstant(m, "Z_FILTERED", Z_FILTERED);
    PyModule_AddIntConstant(m, "Z_HUFFMAN_ONLY", Z_HUFFMAN_ONLY);
    PyModule_AddIntConstant(m, "Z_DEFAULT_STRATEGY", Z_DEFAULT_STRATEGY);

    PyModule_AddIntConstant(m, "Z_FINISH", Z_FINISH);
    PyModule_AddIntConstant(m, "Z_NO_FLUSH", Z_NO_FLUSH);
    PyModule_AddIntConstant(m, "Z_SYNC_FLUSH", Z_SYNC_FLUSH);
    PyModule_AddIntConstant(m, "Z_FULL_FLUSH", Z_FULL_FLUSH);

    ver = PyUnicode_FromString(ZLIB_VERSION);
    if (ver != NULL)
        PyModule_AddObject(m, "ZLIB_VERSION", ver);

    ver = PyUnicode_FromString(zlibVersion());
    if (ver != NULL)
        PyModule_AddObject(m, "ZLIB_RUNTIME_VERSION", ver);

    PyModule_AddStringConstant(m, "__version__", "1.0");

    return m;
}<|MERGE_RESOLUTION|>--- conflicted
+++ resolved
@@ -85,7 +85,6 @@
 "            strategy=Z_DEFAULT_STRATEGY[, zdict])\n"
 " -- Return a compressor object.\n"
 "\n"
-<<<<<<< HEAD
 "level is the compression level (an integer in the range 0-9; default is 6).\n"
 "Higher compression levels are slower, but produce smaller results.\n"
 "\n"
@@ -102,9 +101,6 @@
 "\n"
 "zdict is the predefined compression dictionary - a sequence of bytes\n"
 "containing subsequences that are likely to occur in the input data.");
-=======
-"Optional arg level is the compression level, in 0-9.");
->>>>>>> 19e568d2
 
 PyDoc_STRVAR(decompressobj__doc__,
 "decompressobj([wbits[, zdict]]) -- Return a decompressor object.\n"
@@ -1231,13 +1227,8 @@
 "zlib library, which is based on GNU zip.\n"
 "\n"
 "adler32(string[, start]) -- Compute an Adler-32 checksum.\n"
-<<<<<<< HEAD
-"compress(string[, level]) -- Compress string, with compression level in 1-9.\n"
+"compress(string[, level]) -- Compress string, with compression level in 0-9.\n"
 "compressobj([level[, ...]]) -- Return a compressor object.\n"
-=======
-"compress(string[, level]) -- Compress string, with compression level in 0-9.\n"
-"compressobj([level]) -- Return a compressor object.\n"
->>>>>>> 19e568d2
 "crc32(string[, start]) -- Compute a CRC-32 checksum.\n"
 "decompress(string,[wbits],[bufsize]) -- Decompresses a compressed string.\n"
 "decompressobj([wbits[, zdict]]]) -- Return a decompressor object.\n"
